﻿// CqlSharp - CqlSharp
// Copyright (c) 2014 Joost Reuzel
//   
// Licensed under the Apache License, Version 2.0 (the "License");
// you may not use this file except in compliance with the License.
// You may obtain a copy of the License at
//   
// http://www.apache.org/licenses/LICENSE-2.0
//  
// Unless required by applicable law or agreed to in writing, software
// distributed under the License is distributed on an "AS IS" BASIS,
// WITHOUT WARRANTIES OR CONDITIONS OF ANY KIND, either express or implied.
// See the License for the specific language governing permissions and
// limitations under the License.

using System;
using System.Collections.Generic;
using System.Threading;
using System.Threading.Tasks;

namespace CqlSharp.Tracing
{
    /// <summary>
    /// Helper command to fetch Cassandra tracing information
    /// </summary>
    public class QueryTraceCommand
    {
        private readonly CqlConnection _connection;
        private readonly Guid _tracingId;

        /// <summary>
        /// Initializes a new instance of the <see cref="QueryTraceCommand" /> class.
        /// </summary>
        /// <param name="connection"> The connection. </param>
        /// <param name="tracingId"> The tracing id. </param>
        public QueryTraceCommand(CqlConnection connection, Guid tracingId)
        {
            _connection = connection;
            _tracingId = tracingId;
        }

        /// <summary>
        /// Gets the trace session async.
        /// </summary>
        /// <returns> TracingSession if any, null otherwise </returns>
        public async Task<TracingSession> GetTraceSessionAsync(CancellationToken token)
        {
            TracingSession session;
            var sessionCmd = new CqlCommand(_connection,
                                            "select * from system_traces.sessions where session_id=" +
                                            _tracingId + ";", CqlConsistency.One);
            using(
                CqlDataReader<TracingSession> reader =
                    await sessionCmd.ExecuteReaderAsync<TracingSession>(token))
            {
<<<<<<< HEAD
                if(await reader.ReadAsync().ConfigureAwait(false))
=======
                if (await reader.ReadAsync(token))
                {
>>>>>>> aae0ff34
                    session = reader.Current;
                else
                    return null;
            }

            var eventsCmd = new CqlCommand(_connection,
                                           "select * from system_traces.events where session_id=" +
                                           _tracingId + ";", CqlConsistency.One);
            using(
                CqlDataReader<TracingEvent> reader =
                    await eventsCmd.ExecuteReaderAsync<TracingEvent>(token))
            {
                var events = new List<TracingEvent>(reader.Count);
<<<<<<< HEAD
                while(await reader.ReadAsync().ConfigureAwait(false))
=======
                while (await reader.ReadAsync(token))
                {
>>>>>>> aae0ff34
                    events.Add(reader.Current);

                session.Events = events;
            }

            return session;
        }

        /// <summary>
        /// Gets the trace session.
        /// </summary>
        /// <remarks>
        /// Convenience wrapper around GetTraceSessionAsync
        /// </remarks>
        /// <returns> TracingSession if any, null otherwise </returns>
        public TracingSession GetTraceSession()
        {
            try
            {
                return GetTraceSessionAsync(CancellationToken.None).Result;
            }
            catch(AggregateException aex)
            {
                throw aex.InnerException;
            }
        }
    }
}<|MERGE_RESOLUTION|>--- conflicted
+++ resolved
@@ -17,6 +17,7 @@
 using System.Collections.Generic;
 using System.Threading;
 using System.Threading.Tasks;
+using CqlSharp.Threading;
 
 namespace CqlSharp.Tracing
 {
@@ -51,14 +52,9 @@
                                             _tracingId + ";", CqlConsistency.One);
             using(
                 CqlDataReader<TracingSession> reader =
-                    await sessionCmd.ExecuteReaderAsync<TracingSession>(token))
+                    await sessionCmd.ExecuteReaderAsync<TracingSession>(token).AutoConfigureAwait())
             {
-<<<<<<< HEAD
-                if(await reader.ReadAsync().ConfigureAwait(false))
-=======
-                if (await reader.ReadAsync(token))
-                {
->>>>>>> aae0ff34
+                if (await reader.ReadAsync(token).AutoConfigureAwait())
                     session = reader.Current;
                 else
                     return null;
@@ -69,15 +65,10 @@
                                            _tracingId + ";", CqlConsistency.One);
             using(
                 CqlDataReader<TracingEvent> reader =
-                    await eventsCmd.ExecuteReaderAsync<TracingEvent>(token))
+                    await eventsCmd.ExecuteReaderAsync<TracingEvent>(token).AutoConfigureAwait())
             {
                 var events = new List<TracingEvent>(reader.Count);
-<<<<<<< HEAD
-                while(await reader.ReadAsync().ConfigureAwait(false))
-=======
-                while (await reader.ReadAsync(token))
-                {
->>>>>>> aae0ff34
+                while(await reader.ReadAsync().AutoConfigureAwait())
                     events.Add(reader.Current);
 
                 session.Events = events;
@@ -95,14 +86,7 @@
         /// <returns> TracingSession if any, null otherwise </returns>
         public TracingSession GetTraceSession()
         {
-            try
-            {
-                return GetTraceSessionAsync(CancellationToken.None).Result;
-            }
-            catch(AggregateException aex)
-            {
-                throw aex.InnerException;
-            }
+            return Scheduler.RunSynchronously(() => GetTraceSessionAsync(CancellationToken.None));
         }
     }
 }