--- conflicted
+++ resolved
@@ -16,8 +16,8 @@
       See https://github.com/reuzel/CqlSharp/wiki/Features for an extensive feature list.
     </summary>
     <description>
-      CqlSharp is a high performance, asynchronous Cassandra CQL binary protocol client implementing the ADO.NET data provider interfaces.
-
+      CqlSharp is a high performance, asynchronous Cassandra CQL binary protocol client implementing the ADO.NET data provider interfaces. 
+    
       It's main features are:
       * The API implements the ADO.NET interfaces. If you are familiar with SqlConnection, SqlCommand, and SqlReader, you should be able to use CqlSharp with no difficulty.
       * CqlSharp is an implementation of the (new) CQL Binary Protocol and therefore requires Cassandra 1.2 and up
@@ -40,7 +40,6 @@
       See https://github.com/reuzel/CqlSharp/wiki/Features for an extensive feature list.
     </description>
     <releaseNotes>
-<<<<<<< HEAD
       Version 0.30.0 - Binary Protocol V2 support
 
       * Batch (logged, unlogged and counter) support via CqlBatchTransaction. Add the command to the CqlBatchTransaction and executes will be buffered. When CqlBatchTransaction is committed it will create and submit a batch statement.
@@ -50,9 +49,6 @@
       * Performance: Prepare() better utilizes caching, less Task creation overhead
 
       See https://github.com/reuzel/CqlSharp/blob/master/ChangeLog.md for the full changelog.
-=======
-      This version solves a critical connection idle timer bug, preventing CqlSharp to be used in the US.
->>>>>>> 7be30fce
     </releaseNotes>
     <copyright>Copyright 2013 Joost Reuzel</copyright>
     <tags>Cassandra CQL ADO.NET client database provider driver nosql net45 TPL async high-performance</tags>
