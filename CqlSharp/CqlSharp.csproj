﻿<?xml version="1.0" encoding="utf-8"?>
<Project ToolsVersion="4.0" DefaultTargets="Build" xmlns="http://schemas.microsoft.com/developer/msbuild/2003">
  <Import Project="$(MSBuildExtensionsPath)\$(MSBuildToolsVersion)\Microsoft.Common.props" Condition="Exists('$(MSBuildExtensionsPath)\$(MSBuildToolsVersion)\Microsoft.Common.props')" />
  <PropertyGroup>
    <Configuration Condition=" '$(Configuration)' == '' ">Debug</Configuration>
    <Platform Condition=" '$(Platform)' == '' ">AnyCPU</Platform>
    <ProjectGuid>{45F69FDC-EEF6-43DA-A457-95EE553C68A1}</ProjectGuid>
    <OutputType>Library</OutputType>
    <AppDesignerFolder>Properties</AppDesignerFolder>
    <RootNamespace>CqlSharp</RootNamespace>
    <AssemblyName>CqlSharp</AssemblyName>
    <TargetFrameworkVersion>v4.5</TargetFrameworkVersion>
    <FileAlignment>512</FileAlignment>
    <SccProjectName>SAK</SccProjectName>
    <SccLocalPath>SAK</SccLocalPath>
    <SccAuxPath>SAK</SccAuxPath>
    <SccProvider>SAK</SccProvider>
  </PropertyGroup>
  <PropertyGroup Condition=" '$(Configuration)|$(Platform)' == 'Debug|AnyCPU' ">
    <DebugSymbols>true</DebugSymbols>
    <DebugType>full</DebugType>
    <Optimize>false</Optimize>
    <OutputPath>bin\Debug\</OutputPath>
    <DefineConstants>DEBUG;TRACE</DefineConstants>
    <ErrorReport>prompt</ErrorReport>
    <WarningLevel>4</WarningLevel>
    <AllowUnsafeBlocks>true</AllowUnsafeBlocks>
  </PropertyGroup>
  <PropertyGroup Condition=" '$(Configuration)|$(Platform)' == 'Release|AnyCPU' ">
    <DebugType>pdbonly</DebugType>
    <Optimize>true</Optimize>
    <OutputPath>bin\Release\</OutputPath>
    <DefineConstants>TRACE</DefineConstants>
    <ErrorReport>prompt</ErrorReport>
    <WarningLevel>4</WarningLevel>
    <DocumentationFile>
    </DocumentationFile>
    <AllowUnsafeBlocks>true</AllowUnsafeBlocks>
  </PropertyGroup>
  <PropertyGroup>
    <ApplicationIcon>Properties\logo.ico</ApplicationIcon>
  </PropertyGroup>
  <ItemGroup>
    <Reference Include="System" />
    <Reference Include="System.ComponentModel.Composition" />
    <Reference Include="System.ComponentModel.Composition.Registration" />
    <Reference Include="System.Configuration" />
    <Reference Include="System.Core" />
    <Reference Include="System.Data" />
    <Reference Include="System.Numerics" />
    <Reference Include="System.Reflection.Context" />
    <Reference Include="System.Xml" />
  </ItemGroup>
  <ItemGroup>
    <Compile Include="Authentication\IAuthenticator.cs" />
    <Compile Include="Authentication\IAuthenticatorFactory.cs" />
    <Compile Include="Authentication\PasswordAuthenticator.cs" />
    <Compile Include="ConnectionStrategy.cs" />
    <Compile Include="CqlBatchTransaction.cs" />
    <Compile Include="CqlBatchType.cs" />
    <Compile Include="CqlConnectionStringBuilder.cs" />
    <Compile Include="CqlDataAdapter.cs">
      <SubType>Component</SubType>
    </Compile>
    <Compile Include="CqlError.cs" />
    <Compile Include="CqlParameter.cs" />
    <Compile Include="CqlPrepared.cs" />
    <Compile Include="CqlProviderFactory.cs" />
    <Compile Include="CqlSchemaTableColumnNames.cs" />
    <Compile Include="DiscoveryScope.cs" />
    <Compile Include="Extensions\Loader.cs" />
    <Compile Include="Properties\Annotations.cs" />
    <Compile Include="Serialization\CqlCustomTypeAttribute.cs" />
    <Compile Include="Serialization\CqlEntityAttribute.cs" />
    <Compile Include="Serialization\CqlTypeConverterAttribute.cs" />
    <Compile Include="Logging\ConsoleLogger.cs" />
    <Compile Include="Logging\DebugLogger.cs" />
    <Compile Include="Logging\FastGuid.cs" />
    <Compile Include="Logging\ILogger.cs" />
    <Compile Include="Logging\Logger.cs" />
    <Compile Include="Logging\ILoggerFactory.cs" />
    <Compile Include="Logging\LoggerFactory.cs" />
    <Compile Include="Logging\LoggerManager.cs" />
    <Compile Include="Logging\LogLevel.cs" />
    <Compile Include="Logging\NullLogger.cs" />
    <Compile Include="Logging\TraceLogger.cs" />
    <Compile Include="Network\ClusterChange.cs" />
    <Compile Include="Network\ClusterChangedEvent.cs" />
    <Compile Include="Network\PartitionAwareConnectionStrategy.cs" />
    <Compile Include="Network\Partition\MurmurToken.cs" />
    <Compile Include="Network\Partition\MurmurHash.cs" />
    <Compile Include="Network\Partition\ByteArrayToken.cs" />
    <Compile Include="Network\Partition\MD5Token.cs" />
    <Compile Include="Network\Partition\IToken.cs" />
    <Compile Include="Network\Partition\PartitionKey.cs" />
    <Compile Include="Network\Partition\Ring.cs" />
    <Compile Include="Network\nSnappy\Compressor.cs" />
    <Compile Include="Network\nSnappy\CompressorConstants.cs" />
    <Compile Include="Network\nSnappy\CompressorTag.cs" />
    <Compile Include="Network\nSnappy\Decompressor.cs" />
    <Compile Include="Network\nSnappy\HashTable.cs" />
    <Compile Include="Network\nSnappy\IntEncoder.cs" />
    <Compile Include="Network\nSnappy\Pointer.cs" />
    <Compile Include="Network\nSnappy\VarInt32.cs" />
    <Compile Include="Network\nSnappy\Writer.cs" />
    <Compile Include="Memory\PoolMemoryStream.cs" />
    <Compile Include="Network\SocketExtensions.cs" />
    <Compile Include="Protocol\AlreadyExistsException.cs" />
    <Compile Include="Protocol\AuthChallengeFrame.cs" />
    <Compile Include="Protocol\AuthenticateFrame.cs" />
    <Compile Include="Protocol\AuthenticationException.cs" />
    <Compile Include="Protocol\AuthResponseFrame.cs" />
    <Compile Include="Protocol\AuthSuccessFrame.cs" />
    <Compile Include="Protocol\BatchFrame.cs" />
    <Compile Include="Protocol\Column.cs" />
    <Compile Include="Protocol\CredentialsFrame.cs" />
    <Compile Include="Protocol\ErrorCode.cs" />
    <Compile Include="Protocol\ErrorFrame.cs" />
    <Compile Include="Protocol\EventFrame.cs" />
    <Compile Include="Protocol\ExecuteFrame.cs" />
    <Compile Include="Protocol\InvalidException.cs" />
    <Compile Include="Protocol\OptionsFrame.cs" />
    <Compile Include="Protocol\PrepareFrame.cs" />
    <Compile Include="Protocol\ProtocolException.cs" />
    <Compile Include="Protocol\QueryFrame.cs" />
    <Compile Include="Protocol\QueryFrameBase.cs" />
    <Compile Include="Protocol\ReadTimeOutException.cs" />
    <Compile Include="Protocol\ReadyFrame.cs" />
    <Compile Include="Protocol\RegisterFrame.cs" />
    <Compile Include="Protocol\ResultFrame.cs" />
    <Compile Include="Protocol\SerialConsistency.cs" />
    <Compile Include="Protocol\StartupFrame.cs" />
    <Compile Include="Protocol\SupportedFrame.cs" />
    <Compile Include="Protocol\SyntaxException.cs" />
    <Compile Include="Memory\TaskCache.cs" />
    <Compile Include="Protocol\TimeOutException.cs" />
    <Compile Include="Protocol\UnauthorizedException.cs" />
    <Compile Include="Protocol\UnavailableException.cs" />
    <Compile Include="Protocol\UnpreparedException.cs" />
    <Compile Include="Protocol\WriteTimeOutException.cs" />
    <Compile Include="Network\BalancedConnectionStrategy.cs" />
    <Compile Include="Network\Cluster.cs" />
    <Compile Include="Network\ConnectionChangeEvent.cs" />
    <Compile Include="Network\ExclusiveConnectionStrategy.cs" />
    <Compile Include="Network\IConnectionStrategy.cs" />
    <Compile Include="Network\LoadChangeEvent.cs" />
    <Compile Include="Memory\MemoryPool.cs" />
    <Compile Include="Network\EnumerableExtensions.cs" />
    <Compile Include="Network\Node.cs" />
    <Compile Include="Network\RandomConnectionStrategy.cs" />
    <Compile Include="CqlCommand.cs">
      <SubType>Component</SubType>
    </Compile>
    <Compile Include="CqlConnection.cs">
      <SubType>Component</SubType>
    </Compile>
    <Compile Include="CqlDataReader.cs" />
    <Compile Include="CqlParameterCollection.cs" />
    <Compile Include="CqlResultType.cs" />
    <Compile Include="Protocol\MetaData.cs" />
    <Compile Include="CqlSchemaChange.cs" />
    <Compile Include="CqlSetKeyspace.cs" />
    <Compile Include="CqlVoid.cs" />
    <Compile Include="ICqlQueryResult.cs" />
    <Compile Include="CqlTypeCode.cs" />
    <Compile Include="Network\Connection.cs" />
    <Compile Include="CqlConsistency.cs" />
    <Compile Include="CqlException.cs" />
    <Compile Include="GuidVersion.cs" />
    <Compile Include="Properties\AssemblyInfo.cs" />
    <Compile Include="Protocol\Frame.cs" />
    <Compile Include="Protocol\FrameFlags.cs" />
    <Compile Include="Protocol\FrameOpcode.cs" />
    <Compile Include="Protocol\FrameReader.cs" />
    <Compile Include="Protocol\MetadataFlags.cs" />
    <Compile Include="Protocol\StreamExtensions.cs" />
    <Compile Include="Serialization\Converter.cs" />
    <Compile Include="Serialization\CqlEntityConverter.cs" />
    <Compile Include="Serialization\IKeyProvider.cs" />
    <Compile Include="Serialization\ITypeConverter.cs" />
    <Compile Include="Serialization\Marshal\TupleType.cs" />
    <Compile Include="Serialization\Marshal\AsciiType.cs" />
    <Compile Include="Serialization\Marshal\TupleTypeFactory.cs" />
    <Compile Include="Serialization\Marshal\AsciiTypeFactory.cs" />
    <Compile Include="Serialization\Marshal\BooleanType.cs" />
    <Compile Include="Serialization\Marshal\BooleanTypeFactory.cs" />
    <Compile Include="Serialization\Marshal\BytesType.cs" />
    <Compile Include="Serialization\Marshal\BytesTypeFactory.cs" />
    <Compile Include="Serialization\Marshal\CounterColumnType.cs" />
    <Compile Include="Serialization\Marshal\CounterColumnTypeFactory.cs" />
    <Compile Include="CqlType.cs" />
    <Compile Include="Serialization\CqlColumnInfo.cs" />
    <Compile Include="Serialization\CqlIndexAttribute.cs" />
    <Compile Include="Serialization\CqlKeyAttribute.cs" />
    <Compile Include="Serialization\ICqlColumnInfo.cs" />
    <Compile Include="Serialization\IObjectAccessor.cs" />
    <Compile Include="Serialization\Marshal\DateType.cs" />
    <Compile Include="Serialization\Marshal\DateTypeFactory.cs" />
    <Compile Include="Serialization\Marshal\DecimalType.cs" />
    <Compile Include="Serialization\Marshal\DecimalTypeFactory.cs" />
    <Compile Include="Serialization\Marshal\DoubleType.cs" />
    <Compile Include="Serialization\Marshal\DoubleTypeFactory.cs" />
    <Compile Include="Serialization\Marshal\FloatType.cs" />
    <Compile Include="Serialization\Marshal\FloatTypeFactory.cs" />
    <Compile Include="Serialization\Marshal\InetAddressType.cs" />
    <Compile Include="Serialization\Marshal\InetAddressTypeFactory.cs" />
    <Compile Include="Serialization\Marshal\Int32Type.cs" />
    <Compile Include="Serialization\Marshal\Int32TypeFactory.cs" />
    <Compile Include="Serialization\Marshal\IntegerType.cs" />
    <Compile Include="Serialization\Marshal\IntegerTypeFactory.cs" />
    <Compile Include="Serialization\Marshal\ITypeFactory.cs" />
    <Compile Include="Serialization\Marshal\LexicalUUIDType.cs" />
    <Compile Include="Serialization\Marshal\LexicalUUIDTypeFactory.cs" />
    <Compile Include="Serialization\Marshal\ListType.cs" />
    <Compile Include="Serialization\Marshal\ListTypeFactory.cs" />
    <Compile Include="Serialization\Marshal\LongType.cs" />
    <Compile Include="Serialization\Marshal\LongTypeFactory.cs" />
    <Compile Include="Serialization\Marshal\MapType.cs" />
    <Compile Include="Serialization\Marshal\MapTypeFactory.cs" />
    <Compile Include="Serialization\Marshal\SetType.cs" />
    <Compile Include="Serialization\Marshal\SetTypeFactory.cs" />
    <Compile Include="Serialization\Marshal\TimestampType.cs" />
    <Compile Include="Serialization\Marshal\TimestampTypeFactory.cs" />
    <Compile Include="Serialization\Marshal\TimeUUIDType.cs" />
    <Compile Include="Serialization\Marshal\TimeUUIDTypeFactory.cs" />
    <Compile Include="Serialization\Marshal\TypeParser.cs" />
    <Compile Include="Serialization\Marshal\UserDefinedType.cs" />
    <Compile Include="Serialization\Marshal\UserDefinedTypeFactory.cs" />
    <Compile Include="Serialization\Marshal\UTF8Type.cs" />
    <Compile Include="Serialization\Marshal\UTF8TypeFactory.cs" />
    <Compile Include="Serialization\Marshal\UUIDType.cs" />
    <Compile Include="Serialization\Marshal\UUIDTypeFactory.cs" />
    <Compile Include="Serialization\CqlColumnAttribute.cs" />
    <Compile Include="Serialization\CqlIgnoreAttribute.cs" />
    <Compile Include="Serialization\CqlTableAttribute.cs" />
    <Compile Include="Serialization\ObjectAccessor.cs" />
<<<<<<< HEAD
    <Compile Include="Serialization\CqlUserTypeAttribute.cs" />
=======
    <Compile Include="Threading\ActiveThreadScheduler.cs" />
    <Compile Include="Threading\AutoConfiguredAwaitable.cs" />
    <Compile Include="Threading\AutoConfiguredAwaiter.cs" />
    <Compile Include="Threading\IOTaskScheduler.cs" />
    <Compile Include="Threading\Scheduler.cs" />
>>>>>>> aae0ff34
    <Compile Include="TimeGuid.cs" />
    <Compile Include="Tracing\QueryTraceCommand.cs" />
    <Compile Include="Tracing\TracingEvent.cs" />
    <Compile Include="Tracing\TracingSession.cs" />
    <Compile Include="TypeExtensions.cs" />
  </ItemGroup>
  <ItemGroup>
    <None Include="BuildPackage.cmd" />
    <None Include="Network\nSnappy\readme.txt" />
    <None Include="Properties\logo.ico" />
  </ItemGroup>
  <ItemGroup>
    <None Include="CqlSharp.nuspec">
      <SubType>Designer</SubType>
    </None>
  </ItemGroup>
  <Import Project="$(MSBuildToolsPath)\Microsoft.CSharp.targets" />
  <PropertyGroup>
    <PostBuildEvent>$(ProjectDir)BuildPackage.cmd $(ConfigurationName)</PostBuildEvent>
  </PropertyGroup>
  <!-- To modify your build process, add your task inside one of the targets below and uncomment it. 
       Other similar extension points exist, see Microsoft.Common.targets.
  <Target Name="BeforeBuild">
  </Target>
  <Target Name="AfterBuild">
  </Target>
  -->
</Project><|MERGE_RESOLUTION|>--- conflicted
+++ resolved
@@ -234,15 +234,12 @@
     <Compile Include="Serialization\CqlIgnoreAttribute.cs" />
     <Compile Include="Serialization\CqlTableAttribute.cs" />
     <Compile Include="Serialization\ObjectAccessor.cs" />
-<<<<<<< HEAD
-    <Compile Include="Serialization\CqlUserTypeAttribute.cs" />
-=======
     <Compile Include="Threading\ActiveThreadScheduler.cs" />
     <Compile Include="Threading\AutoConfiguredAwaitable.cs" />
     <Compile Include="Threading\AutoConfiguredAwaiter.cs" />
     <Compile Include="Threading\IOTaskScheduler.cs" />
     <Compile Include="Threading\Scheduler.cs" />
->>>>>>> aae0ff34
+    <Compile Include="Serialization\CqlUserTypeAttribute.cs" />
     <Compile Include="TimeGuid.cs" />
     <Compile Include="Tracing\QueryTraceCommand.cs" />
     <Compile Include="Tracing\TracingEvent.cs" />
