// CqlSharp - CqlSharp
// Copyright (c) 2014 Joost Reuzel
//   
// Licensed under the Apache License, Version 2.0 (the "License");
// you may not use this file except in compliance with the License.
// You may obtain a copy of the License at
//   
// http://www.apache.org/licenses/LICENSE-2.0
//  
// Unless required by applicable law or agreed to in writing, software
// distributed under the License is distributed on an "AS IS" BASIS,
// WITHOUT WARRANTIES OR CONDITIONS OF ANY KIND, either express or implied.
// See the License for the specific language governing permissions and
// limitations under the License.

using System;
using System.IO;
using System.Threading.Tasks;
using CqlSharp.Threading;

namespace CqlSharp.Protocol
{
    internal class ResultFrame : Frame
    {
        private volatile int _count;

        public CqlResultType CqlResultType { get; private set; }

        public int Count
        {
            get { return _count; }
        }

        public MetaData QueryMetaData { get; private set; }

        public MetaData ResultMetaData { get; set; }

        public byte[] PreparedQueryId { get; private set; }

        public string Change { get; private set; }

        public string Keyspace { get; private set; }

        public string Table { get; private set; }

        protected override void WriteData(Stream buffer)
        {
            throw new NotSupportedException();
        }

        protected override async Task InitializeAsync()
        {
            FrameReader reader = Reader;

<<<<<<< HEAD
            CqlResultType = (CqlResultType)await reader.ReadIntAsync().ConfigureAwait(false);
            switch(CqlResultType)
=======
            CqlResultType = (CqlResultType)await reader.ReadIntAsync().AutoConfigureAwait();
            switch (CqlResultType)
>>>>>>> aae0ff34
            {
                case CqlResultType.Void:
                    break;

                case CqlResultType.Rows:
                    ResultMetaData = await ReadMetaDataAsync().AutoConfigureAwait();
                    _count = await reader.ReadIntAsync().AutoConfigureAwait();
                    break;

                case CqlResultType.SetKeyspace:
                    Keyspace = await reader.ReadStringAsync().AutoConfigureAwait();
                    break;

                case CqlResultType.SchemaChange:
                    Change = await reader.ReadStringAsync().AutoConfigureAwait();
                    Keyspace = await reader.ReadStringAsync().AutoConfigureAwait();
                    Table = await reader.ReadStringAsync().AutoConfigureAwait();
                    break;

                case CqlResultType.Prepared:
                    PreparedQueryId = await reader.ReadShortBytesAsync().AutoConfigureAwait();
                    QueryMetaData = await ReadMetaDataAsync().AutoConfigureAwait();

                    //read result metadata if not version 1 
<<<<<<< HEAD
                    if(ProtocolVersion > 1)
                        ResultMetaData = await ReadMetaDataAsync().ConfigureAwait(false);
=======
                    if ((Version & FrameVersion.ProtocolVersionMask) != FrameVersion.ProtocolVersion1)
                        ResultMetaData = await ReadMetaDataAsync().AutoConfigureAwait();
>>>>>>> aae0ff34

                    break;

                default:
                    throw new ArgumentException("Unexpected ResultOpcode");
            }
        }
        
        public async Task<byte[][]> ReadNextDataRowAsync()
        {
<<<<<<< HEAD
=======
            //return null array if no data available
>>>>>>> aae0ff34
            if(_count == 0)
                return null;
            
            var valueBytes = new byte[ResultMetaData.Count][];
            for(int i = 0; i < ResultMetaData.Count; i++)
            {
<<<<<<< HEAD
                valueBytes[i] = await Reader.ReadBytesAsync().ConfigureAwait(false);
=======
                valueBytes[i] = await Reader.ReadBytesAsync().AutoConfigureAwait();
>>>>>>> aae0ff34
            }

            //reduce the amount of available rows
            _count--;

            //dispose reader when it is no longer needed
            if(_count == 0)
                Reader.Dispose();

            return valueBytes;
        }
        
        public Task BufferDataAsync()
        {
            return Reader.BufferRemainingData();
        }

        private async Task<MetaData> ReadMetaDataAsync()
        {
            var metaData = new MetaData();

            FrameReader reader = Reader;

            //get flags
<<<<<<< HEAD
            var flags = (MetadataFlags)await reader.ReadIntAsync().ConfigureAwait(false);
=======
            var flags = (MetadataFlags)await reader.ReadIntAsync().AutoConfigureAwait();
>>>>>>> aae0ff34

            //get column count
            int colCount = await reader.ReadIntAsync().AutoConfigureAwait();

            //get paging state if present
<<<<<<< HEAD
            if(flags.HasFlag(MetadataFlags.HasMorePages))
                metaData.PagingState = await reader.ReadBytesAsync().ConfigureAwait(false);
=======
            if (flags.HasFlag(MetadataFlags.HasMorePages))
            {
                metaData.PagingState = await reader.ReadBytesAsync().AutoConfigureAwait(); ;
            }
>>>>>>> aae0ff34

            //stop processing if no metadata flag is set
            if(flags.HasFlag(MetadataFlags.NoMetaData))
                return metaData;

            //get the global keyspace,table if present
            bool globalTablesSpec = flags.HasFlag(MetadataFlags.GlobalTablesSpec);
            string keyspace = null;
            string table = null;
            if(globalTablesSpec)
            {
                keyspace = await reader.ReadStringAsync().AutoConfigureAwait();
                table = await reader.ReadStringAsync().AutoConfigureAwait(); 
            }

            //go and start processing all the columns
            for(int colIdx = 0; colIdx < colCount; colIdx++)
            {
                //read name
                string colKeyspace = globalTablesSpec ? keyspace : await reader.ReadStringAsync().AutoConfigureAwait();
                string colTable = globalTablesSpec ? table : await reader.ReadStringAsync().AutoConfigureAwait();
                string colName = await reader.ReadStringAsync().AutoConfigureAwait();

                //read type
<<<<<<< HEAD
                CqlType type = await ReadCqlType(reader).ConfigureAwait(false);
=======
                var colType = (CqlType)await reader.ReadShortAsync().AutoConfigureAwait();
                string colCustom = null;
                CqlType? colKeyType = null;
                CqlType? colValueType = null;
                switch (colType)
                {
                    case CqlType.Custom:
                        colCustom = await reader.ReadStringAsync().AutoConfigureAwait();
                        break;

                    case CqlType.List:
                    case CqlType.Set:
                        colValueType = (CqlType)await reader.ReadShortAsync().AutoConfigureAwait();
                        break;

                    case CqlType.Map:
                        colKeyType = (CqlType)await reader.ReadShortAsync().AutoConfigureAwait();
                        colValueType = (CqlType)await reader.ReadShortAsync().AutoConfigureAwait();
                        break;
                }
>>>>>>> aae0ff34

                //add to the MetaData
                metaData.Add(new Column(colIdx, colKeyspace, colTable, colName, type));
            }

            return metaData;
        }

        /// <summary>
        /// Reads the CqlType
        /// </summary>
        /// <param name="reader">The reader.</param>
        /// <returns>a CqlType</returns>
        private static async Task<CqlType> ReadCqlType(FrameReader reader)
        {
            //read typeCode
            var colType = (CqlTypeCode)await reader.ReadShortAsync().ConfigureAwait(false);
            CqlType type;
            switch(colType)
            {
                case CqlTypeCode.Custom:
                    var colCustom = await reader.ReadStringAsync().ConfigureAwait(false);
                    type = CqlType.CreateType(colCustom);
                    break;

                case CqlTypeCode.List:
                case CqlTypeCode.Set:
                    var colValueType = await ReadCqlType(reader).ConfigureAwait(false);
                    type = CqlType.CreateType(colType, colValueType);
                    break;

                case CqlTypeCode.Map:
                    var colKeyType = await ReadCqlType(reader).ConfigureAwait(false);
                    var colValType = await ReadCqlType(reader).ConfigureAwait(false);
                    type = CqlType.CreateType(colType, colKeyType, colValType);
                    break;

                default:
                    type = CqlType.CreateType(colType);
                    break;
            }
            return type;
        }
    }
}<|MERGE_RESOLUTION|>--- conflicted
+++ resolved
@@ -52,13 +52,8 @@
         {
             FrameReader reader = Reader;
 
-<<<<<<< HEAD
-            CqlResultType = (CqlResultType)await reader.ReadIntAsync().ConfigureAwait(false);
-            switch(CqlResultType)
-=======
             CqlResultType = (CqlResultType)await reader.ReadIntAsync().AutoConfigureAwait();
             switch (CqlResultType)
->>>>>>> aae0ff34
             {
                 case CqlResultType.Void:
                     break;
@@ -83,13 +78,8 @@
                     QueryMetaData = await ReadMetaDataAsync().AutoConfigureAwait();
 
                     //read result metadata if not version 1 
-<<<<<<< HEAD
                     if(ProtocolVersion > 1)
-                        ResultMetaData = await ReadMetaDataAsync().ConfigureAwait(false);
-=======
-                    if ((Version & FrameVersion.ProtocolVersionMask) != FrameVersion.ProtocolVersion1)
                         ResultMetaData = await ReadMetaDataAsync().AutoConfigureAwait();
->>>>>>> aae0ff34
 
                     break;
 
@@ -97,24 +87,17 @@
                     throw new ArgumentException("Unexpected ResultOpcode");
             }
         }
-        
+
         public async Task<byte[][]> ReadNextDataRowAsync()
         {
-<<<<<<< HEAD
-=======
             //return null array if no data available
->>>>>>> aae0ff34
             if(_count == 0)
                 return null;
-            
+
             var valueBytes = new byte[ResultMetaData.Count][];
             for(int i = 0; i < ResultMetaData.Count; i++)
             {
-<<<<<<< HEAD
-                valueBytes[i] = await Reader.ReadBytesAsync().ConfigureAwait(false);
-=======
                 valueBytes[i] = await Reader.ReadBytesAsync().AutoConfigureAwait();
->>>>>>> aae0ff34
             }
 
             //reduce the amount of available rows
@@ -126,7 +109,7 @@
 
             return valueBytes;
         }
-        
+
         public Task BufferDataAsync()
         {
             return Reader.BufferRemainingData();
@@ -139,25 +122,16 @@
             FrameReader reader = Reader;
 
             //get flags
-<<<<<<< HEAD
-            var flags = (MetadataFlags)await reader.ReadIntAsync().ConfigureAwait(false);
-=======
             var flags = (MetadataFlags)await reader.ReadIntAsync().AutoConfigureAwait();
->>>>>>> aae0ff34
 
             //get column count
             int colCount = await reader.ReadIntAsync().AutoConfigureAwait();
 
             //get paging state if present
-<<<<<<< HEAD
-            if(flags.HasFlag(MetadataFlags.HasMorePages))
-                metaData.PagingState = await reader.ReadBytesAsync().ConfigureAwait(false);
-=======
             if (flags.HasFlag(MetadataFlags.HasMorePages))
             {
-                metaData.PagingState = await reader.ReadBytesAsync().AutoConfigureAwait(); ;
-            }
->>>>>>> aae0ff34
+                metaData.PagingState = await reader.ReadBytesAsync().AutoConfigureAwait();
+            }
 
             //stop processing if no metadata flag is set
             if(flags.HasFlag(MetadataFlags.NoMetaData))
@@ -182,30 +156,7 @@
                 string colName = await reader.ReadStringAsync().AutoConfigureAwait();
 
                 //read type
-<<<<<<< HEAD
-                CqlType type = await ReadCqlType(reader).ConfigureAwait(false);
-=======
-                var colType = (CqlType)await reader.ReadShortAsync().AutoConfigureAwait();
-                string colCustom = null;
-                CqlType? colKeyType = null;
-                CqlType? colValueType = null;
-                switch (colType)
-                {
-                    case CqlType.Custom:
-                        colCustom = await reader.ReadStringAsync().AutoConfigureAwait();
-                        break;
-
-                    case CqlType.List:
-                    case CqlType.Set:
-                        colValueType = (CqlType)await reader.ReadShortAsync().AutoConfigureAwait();
-                        break;
-
-                    case CqlType.Map:
-                        colKeyType = (CqlType)await reader.ReadShortAsync().AutoConfigureAwait();
-                        colValueType = (CqlType)await reader.ReadShortAsync().AutoConfigureAwait();
-                        break;
-                }
->>>>>>> aae0ff34
+                CqlType type = await ReadCqlType(reader).AutoConfigureAwait();
 
                 //add to the MetaData
                 metaData.Add(new Column(colIdx, colKeyspace, colTable, colName, type));
@@ -222,26 +173,26 @@
         private static async Task<CqlType> ReadCqlType(FrameReader reader)
         {
             //read typeCode
-            var colType = (CqlTypeCode)await reader.ReadShortAsync().ConfigureAwait(false);
+            var colType = (CqlTypeCode)await reader.ReadShortAsync().AutoConfigureAwait();
             CqlType type;
             switch(colType)
-            {
+                {
                 case CqlTypeCode.Custom:
-                    var colCustom = await reader.ReadStringAsync().ConfigureAwait(false);
+                        var colCustom = await reader.ReadStringAsync().AutoConfigureAwait();
                     type = CqlType.CreateType(colCustom);
-                    break;
+                        break;
 
                 case CqlTypeCode.List:
                 case CqlTypeCode.Set:
-                    var colValueType = await ReadCqlType(reader).ConfigureAwait(false);
+                        var colValueType = await ReadCqlType(reader).AutoConfigureAwait();
                     type = CqlType.CreateType(colType, colValueType);
-                    break;
+                        break;
 
                 case CqlTypeCode.Map:
-                    var colKeyType = await ReadCqlType(reader).ConfigureAwait(false);
-                    var colValType = await ReadCqlType(reader).ConfigureAwait(false);
+                        var colKeyType = await ReadCqlType(reader).AutoConfigureAwait();
+                        var colValType = await ReadCqlType(reader).AutoConfigureAwait();
                     type = CqlType.CreateType(colType, colKeyType, colValType);
-                    break;
+                        break;
 
                 default:
                     type = CqlType.CreateType(colType);
