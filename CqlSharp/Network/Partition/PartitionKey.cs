--- conflicted
+++ resolved
@@ -46,7 +46,6 @@
         }
 
         /// <summary>
-<<<<<<< HEAD
         /// Copies this instance.
         /// </summary>
         /// <returns></returns>
@@ -58,9 +57,6 @@
 
         /// <summary>
         /// Gets a value indicating whether a value is set for this PartitionKey
-=======
-        ///   Gets a value indicating whether a value is set for this PartitionKey
->>>>>>> b0ab7040
         /// </summary>
         /// <value> <c>true</c> if this instance is set; otherwise, <c>false</c> . </value>
         public bool IsSet
