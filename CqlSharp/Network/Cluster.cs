--- conflicted
+++ resolved
@@ -47,7 +47,7 @@
         private string _rack;
         private string _release;
         private SemaphoreSlim _throttle;
-
+        
         /// <summary>
         /// Initializes a new instance of the <see cref="Cluster" /> class.
         /// </summary>
@@ -210,7 +210,7 @@
                     {
                         foreach(var node in _nodes)
                             node.Dispose();
-                    }
+                        }
 
                     if(_maintenanceConnection != null)
                         _maintenanceConnection.Dispose();
@@ -255,7 +255,7 @@
         private async Task OpenAsyncInternal(Logger logger, CancellationToken token)
         {
             logger.LogInfo("Opening Cluster with parameters: {0}", _config.ToString());
-
+            
             //initialize the ring
             _nodes = new Ring();
 
@@ -305,7 +305,7 @@
                 logger.LogCritical("Unable to setup Cluster based on given configuration: {0}", ex);
                 throw ex;
             }
-
+           
             //setup cluster connection strategy
             switch(_config.ConnectionStrategy)
             {
@@ -321,7 +321,7 @@
                 case CqlSharp.ConnectionStrategy.PartitionAware:
                     _connectionStrategy = new PartitionAwareConnectionStrategy(_nodes, _config);
                     if(_config.DiscoveryScope != DiscoveryScope.Cluster ||
-                       _config.DiscoveryScope != DiscoveryScope.DataCenter)
+                        _config.DiscoveryScope != DiscoveryScope.DataCenter)
                     {
                         logger.LogWarning(
                             "PartitionAware connection strategy performs best if DiscoveryScope is set to cluster or datacenter");
@@ -332,7 +332,7 @@
             //setup throttle
             int concurrent = _config.MaxConcurrentQueries <= 0
                 ? _nodes.Count*_config.MaxConnectionsPerNode*256
-                : _config.MaxConcurrentQueries;
+                                 : _config.MaxConcurrentQueries;
 
             logger.LogInfo("Cluster is configured to allow {0} parallel queries", concurrent);
 
@@ -442,15 +442,11 @@
             using(
                 var result =
                     await
-                        ExecQuery(c,
-                                  "select cluster_name, cql_version, release_version, partitioner, data_center, rack, tokens from system.local",
-                                  logger, token).ConfigureAwait(false))
-            {
-<<<<<<< HEAD
-                if(!await result.ReadAsync().ConfigureAwait(false))
-=======
+                    ExecQuery(c,
+                              "select cluster_name, cql_version, release_version, partitioner, data_center, rack, tokens from system.local",
+                              logger, token).ConfigureAwait(false))
+            {
                 if (!await result.ReadAsync(token).ConfigureAwait(false))
->>>>>>> 707610f8
                     throw new CqlException("Could not detect the cluster partitioner");
                 _name = result.GetString(0);
                 _cqlVersion = result.GetString(1);
@@ -474,14 +470,10 @@
                     await
                         ExecQuery(c, "select peer, rpc_address, data_center, rack, tokens from system.peers", logger,
                                   token).
-                            ConfigureAwait(false))
+                        ConfigureAwait(false))
             {
                 //iterate over the peers
-<<<<<<< HEAD
-                while(await result.ReadAsync().ConfigureAwait(false))
-=======
-                while (await result.ReadAsync(token).ConfigureAwait(false))
->>>>>>> 707610f8
+                while(await result.ReadAsync(token).ConfigureAwait(false))
                 {
                     var newNode = GetNodeFromDataReader(result, logger);
 
@@ -516,36 +508,36 @@
 
         private Node GetNodeFromDataReader(CqlDataReader reader, Logger logger)
         {
-            //get address of new node, and fallback to listen_address when address is set to any
-            var address = reader["rpc_address"] as IPAddress;
+                //get address of new node, and fallback to listen_address when address is set to any
+                var address = reader["rpc_address"] as IPAddress;
             if(address == null || address.Equals(IPAddress.Any))
-                address = reader["peer"] as IPAddress;
-
-            var dc = reader["data_center"] as string;
-            var rack = reader["rack"] as string;
-
-            //check if we have an address, otherwise ignore
+                    address = reader["peer"] as IPAddress;
+
+                var dc = reader["data_center"] as string;
+                var rack = reader["rack"] as string;
+
+                //check if we have an address, otherwise ignore
             if(address == null || dc == null || rack == null)
-            {
-                logger.LogError("Incomplete node information retrieved for a node: address={0}, dc={1}, rack={2}",
+                {
+                    logger.LogError("Incomplete node information retrieved for a node: address={0}, dc={1}, rack={2}", 
                                 address != null ? address.ToString() : "(address not found!)",
-                                dc ?? "(datacenter not found)",
-                                rack ?? "(rack not found)");
-
-                return null;
-            }
-
-            var tokens = (reader["tokens"] as ISet<string>) ?? new HashSet<string>();
-
-            //create a new node
-            return new Node(address, this)
-            {
-                DataCenter = dc,
-                Rack = rack,
-                Tokens = tokens
-            };
-        }
-
+                        dc ?? "(datacenter not found)",
+                        rack ?? "(rack not found)");
+
+                    return null;
+                }
+
+                var tokens = (reader["tokens"] as ISet<string>) ?? new HashSet<string>();
+
+                //create a new node
+                return new Node(address, this)
+                                    {
+                                        DataCenter = dc,
+                                        Rack = rack,
+                                        Tokens = tokens
+                                    };
+        }
+                    
         /// <summary>
         /// Executes a query.
         /// </summary>
