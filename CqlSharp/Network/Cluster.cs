﻿// CqlSharp - CqlSharp
// Copyright (c) 2014 Joost Reuzel
//   
// Licensed under the Apache License, Version 2.0 (the "License");
// you may not use this file except in compliance with the License.
// You may obtain a copy of the License at
//   
// http://www.apache.org/licenses/LICENSE-2.0
//  
// Unless required by applicable law or agreed to in writing, software
// distributed under the License is distributed on an "AS IS" BASIS,
// WITHOUT WARRANTIES OR CONDITIONS OF ANY KIND, either express or implied.
// See the License for the specific language governing permissions and
// limitations under the License.

using System;
using System.Collections.Concurrent;
using System.Collections.Generic;
using System.IO;
using System.Linq;
using System.Net;
using System.Net.Sockets;
using System.Threading;
using System.Threading.Tasks;
using CqlSharp.Logging;
using CqlSharp.Network.Partition;
using CqlSharp.Protocol;
<<<<<<< HEAD
=======
using CqlSharp.Threading;
>>>>>>> aae0ff34

namespace CqlSharp.Network
{
    /// <summary>
    /// Represents a Cassandra cluster
    /// </summary>
    internal class Cluster : IDisposable
    {
        private readonly CqlConnectionStringBuilder _config;
        private readonly LoggerManager _loggerManager;
        private readonly object _syncLock = new object();
        private IConnectionStrategy _connectionStrategy;
        private string _cqlVersion;
        private string _dataCenter;
        private bool _disposed;
        private Connection _maintenanceConnection;
        private string _name;
        private volatile Ring _nodes;
        private volatile Task _openTask;
        private string _rack;
        private string _release;
<<<<<<< HEAD
        private SemaphoreSlim _throttle;
=======
>>>>>>> aae0ff34

        /// <summary>
        /// Initializes a new instance of the <see cref="Cluster" /> class.
        /// </summary>
        /// <param name="config"> The config. </param>
        internal Cluster(CqlConnectionStringBuilder config)
        {
            //store config
            _config = config;

            _loggerManager = new LoggerManager(_config.LoggerFactory, _config.LogLevel);
        }

        /// <summary>
        /// Gets the config
        /// </summary>
        /// <value> The config </value>
        public CqlConnectionStringBuilder Config
        {
            get { return _config; }
        }

        /// <summary>
<<<<<<< HEAD
        /// Gets the throttle to limit concurrent requests.
        /// </summary>
        /// <value> The throttle. </value>
        internal SemaphoreSlim Throttle
        {
            get
            {
                if(_disposed)
                    throw new ObjectDisposedException("Cluster");

                return _throttle;
            }
        }

        /// <summary>
=======
>>>>>>> aae0ff34
        /// Gets the logger manager.
        /// </summary>
        /// <value> The logger manager. </value>
        public LoggerManager LoggerManager
        {
            get { return _loggerManager; }
        }


        /// <summary>
        /// Gets the connection strategy.
        /// </summary>
        /// <value> The connection strategy. </value>
        public IConnectionStrategy ConnectionStrategy
        {
            get
            {
                if(_disposed)
                    throw new ObjectDisposedException("Cluster");

                return _connectionStrategy;
            }
        }

        /// <summary>
        /// Gets the name of the cluster.
        /// </summary>
        /// <value> The name. </value>
        public string Name
        {
            get
            {
                if(_disposed)
                    throw new ObjectDisposedException("Cluster");

                return _name;
            }
        }

        /// <summary>
        /// Gets the rack to which the initial (seed) connection was made
        /// </summary>
        /// <value> The rack. </value>
        public string Rack
        {
            get
            {
                if(_disposed)
                    throw new ObjectDisposedException("Cluster");

                return _rack;
            }
        }

        /// <summary>
        /// Gets the data center to which the initial (seed) connection was made.
        /// </summary>
        /// <value> The data center. </value>
        public string DataCenter
        {
            get
            {
                if(_disposed)
                    throw new ObjectDisposedException("Cluster");

                return _dataCenter;
            }
        }

        /// <summary>
        /// Gets the cassandra version.
        /// </summary>
        /// <value> The cassandra version. </value>
        public string CassandraVersion
        {
            get
            {
                if(_disposed)
                    throw new ObjectDisposedException("Cluster");

                return _release;
            }
        }

        /// <summary>
        /// Gets the CQL version.
        /// </summary>
        /// <value> The CQL version. </value>
        public string CqlVersion
        {
            get
            {
                if(_disposed)
                    throw new ObjectDisposedException("Cluster");

                return _cqlVersion;
            }
        }

        /// <summary>
        /// Gets the prepare results for the given query
        /// </summary>
        internal ConcurrentDictionary<string, ResultFrame> PreparedQueryCache { get; private set; }

        #region IDisposable Members

        /// <summary>
        /// Releases unmanaged and - optionally - managed resources.
        /// </summary>
        public void Dispose()
        {
            if(!_disposed)
            {
                _disposed = true;

                Logger.Current.LogVerbose("Starting shutdown of {0}", this);
                try
                {
<<<<<<< HEAD
                    if(_throttle != null)
                        _throttle.Dispose();

=======
>>>>>>> aae0ff34
                    if(_nodes != null)
                    {
                        foreach(var node in _nodes)
                            node.Dispose();
                    }

                    if(_maintenanceConnection != null)
                        _maintenanceConnection.Dispose();
                }
                catch(Exception ex)
                {
                    Logger.Current.LogWarning("Error occured while disposing cluster: {0}", ex);
                }
            }
        }

        #endregion

        /// <summary>
        /// Opens the cluster for queries.
        /// </summary>
        internal Task OpenAsync(Logger logger, CancellationToken token)
        {
            if(_disposed)
                throw new ObjectDisposedException("Cluster");

            if(_openTask == null || _openTask.IsFaulted || _openTask.IsCanceled)
            {
                lock(_syncLock)
                {
                    if(_openTask == null || _openTask.IsFaulted || _openTask.IsCanceled)
                    {
                        //set the openTask
                        _openTask = OpenAsyncInternal(logger, token);
                    }
                }
            }

            return _openTask;
        }

        /// <summary>
        /// Opens the cluster for queries. Contains actual implementation and will be called only once per cluster
        /// </summary>
        /// <returns> </returns>
        /// <exception cref="CqlException">Cannot construct ring from provided seeds!</exception>
        private async Task OpenAsyncInternal(Logger logger, CancellationToken token)
        {
            logger.LogInfo("Opening Cluster with parameters: {0}", _config.ToString());

            //initialize the ring
            _nodes = new Ring();

            //try to connect to the seeds in turn
            foreach(IPAddress seedAddress in _config.ServerAddresses)
            {
                try
                {
                    var seed = new Node(seedAddress, this);

                    await GetClusterInfoAsync(seed, logger, token).AutoConfigureAwait();
                }
<<<<<<< HEAD
                catch(TaskCanceledException)
=======
                catch(OperationCanceledException)
>>>>>>> aae0ff34
                {
                    logger.LogWarning("Opening connection to cluster was cancelled");
                    throw;
                }
                catch(ProtocolException pex)
                {
                    //node is not available, or starting up, try next, otherwise throw error
                    if(pex.Code != ErrorCode.Overloaded && pex.Code != ErrorCode.IsBootstrapping)
                        throw;
                }
                catch(SocketException ex)
                {
                    //seed not reachable, try next
                    logger.LogWarning("Could not open TCP connection to seed {0}: {1}", seedAddress, ex);
                }
                catch(IOException ex)
                {
                    //seed not reachable, try next
                    logger.LogWarning("Could not discover nodes via seed {0}: {1}", seedAddress, ex);
                }
            }

            //check if not disposed while opening
            if(_disposed)
            {
                foreach(var node in _nodes)
                    node.Dispose();
                throw new ObjectDisposedException("Cluster", "Cluster was disposed while opening");
            }

            //check if we found any nodes
            if(_nodes.Count == 0)
            {
                var ex = new CqlException("Unable to connect to the cluster as none of the provided seeds is reachable.");
                logger.LogCritical("Unable to setup Cluster based on given configuration: {0}", ex);
                throw ex;
            }

            //setup cluster connection strategy
            switch(_config.ConnectionStrategy)
            {
                case CqlSharp.ConnectionStrategy.Balanced:
                    _connectionStrategy = new BalancedConnectionStrategy(_nodes, _config);
                    break;
                case CqlSharp.ConnectionStrategy.Random:
                    _connectionStrategy = new RandomConnectionStrategy(_nodes, _config);
                    break;
                case CqlSharp.ConnectionStrategy.Exclusive:
                    _connectionStrategy = new ExclusiveConnectionStrategy(_nodes, _config);
                    break;
                case CqlSharp.ConnectionStrategy.PartitionAware:
                    _connectionStrategy = new PartitionAwareConnectionStrategy(_nodes, _config);
                    if(_config.DiscoveryScope != DiscoveryScope.Cluster ||
                       _config.DiscoveryScope != DiscoveryScope.DataCenter)
                    {
                        logger.LogWarning(
                            "PartitionAware connection strategy performs best if DiscoveryScope is set to cluster or datacenter");
                    }
                    break;
            }

<<<<<<< HEAD
            //setup throttle
            int concurrent = _config.MaxConcurrentQueries <= 0
                ? _nodes.Count*_config.MaxConnectionsPerNode*256
                : _config.MaxConcurrentQueries;

            logger.LogInfo("Cluster is configured to allow {0} parallel queries", concurrent);

            _throttle = new SemaphoreSlim(concurrent, concurrent);

=======
>>>>>>> aae0ff34
            //setup prepared query cache
            PreparedQueryCache = new ConcurrentDictionary<string, ResultFrame>();

            //setup maintenance connection
            Scheduler.RunOnThreadPool(() => SetupMaintenanceConnection(logger));
        }

        /// <summary>
        /// Setups the maintenance channel.
        /// </summary>
        private async void SetupMaintenanceConnection(Logger logger)
        {
            //skip if disposed
            if(_disposed)
                return;

            try
            {
                if(_maintenanceConnection == null || !_maintenanceConnection.IsConnected)
                {
                    //setup maintenance connection
                    logger.LogVerbose("Creating new maintenance connection");

                    //get or create a connection
                    Connection connection;
                    using(logger.ThreadBinding())
                    {
                        connection = _connectionStrategy.GetOrCreateConnection(ConnectionScope.Infrastructure, null);
                    }

                    //check if we really got a connection
                    if(connection == null)
                        throw new CqlException("Can not obtain connection for maintenance channel");

                    //setup event handlers
                    connection.OnConnectionChange += (src, ev) => SetupMaintenanceConnection(logger);
                    connection.OnClusterChange += OnClusterChange;

                    //store the new connection
                    _maintenanceConnection = connection;

                    //register for events
                    await connection.RegisterForClusterChangesAsync(logger).AutoConfigureAwait();

                    logger.LogInfo("Registered for cluster changes using {0}", connection);
                }

                //all seems right, we're done
                return;
            }
            catch(Exception ex)
            {
                logger.LogWarning("Failed to setup maintenance connection: {0}", ex);
                //temporary disconnect or registration failed, reset maintenance connection
                _maintenanceConnection = null;
            }

            //don't retry if disposed
            if(_disposed)
                return;

            //wait a moment, try again
            logger.LogVerbose("Waiting 2secs before retrying setup maintenance connection");
            await Task.Delay(2000).AutoConfigureAwait();

            SetupMaintenanceConnection(logger);
        }

        /// <summary>
        /// Gets all nodes that make up the cluster
        /// </summary>
        /// <param name="seed"> The reference. </param>
        /// <param name="logger"> logger used to log progress </param>
        /// <param name="token"> The token. </param>
        /// <param name=""></param>
        /// <returns> </returns>
        /// <exception cref="CqlException">
        /// Could not detect datacenter or rack information from the reference specified in the
        /// config section!
        /// </exception>
        private async Task GetClusterInfoAsync(Node seed, Logger logger, CancellationToken token)
        {
            Connection c;
            using(logger.ThreadBinding())
            {
                //get a connection
                if(seed != null && seed.IsUp)
<<<<<<< HEAD
                    c = seed.GetOrCreateConnection();
=======
                    c = seed.GetOrCreateConnection(null);
>>>>>>> aae0ff34
                else if(_maintenanceConnection != null && _maintenanceConnection.IsConnected)
                {
                    c = _maintenanceConnection;
                    seed = c.Node;
                }
                else
                {
                    c = _connectionStrategy.GetOrCreateConnection(ConnectionScope.Infrastructure, null);
                    seed = c.Node;
                }
            }

            //get local information
            string partitioner;
<<<<<<< HEAD
            using(
                var result =
                    await
                        ExecQuery(c,
                                  "select cluster_name, cql_version, release_version, partitioner, data_center, rack, tokens from system.local",
                                  logger, token).ConfigureAwait(false))
            {
                if(!await result.ReadAsync(token).ConfigureAwait(false))
                    throw new CqlException("Could not detect the cluster partitioner");
=======

            using(var result = await ExecQuery(c,
                                               "select cluster_name, cql_version, release_version, partitioner, data_center, rack, tokens from system.local",
                                               logger,
                                               token
                                               ).AutoConfigureAwait())
            {
                if(! await result.ReadAsyncInternal(token).AutoConfigureAwait())
                    throw new CqlException("Could not fetch configuration data from seed");

>>>>>>> aae0ff34
                _name = result.GetString(0);
                _cqlVersion = result.GetString(1);
                _release = result.GetString(2);
                partitioner = result.GetString(3);
                _dataCenter = seed.DataCenter = result.GetString(4);
                _rack = seed.Rack = result.GetString(5);
                seed.Tokens = result.GetSet<string>(6) ?? new HashSet<string>();
            }

            logger.LogInfo(
                "Reconfigured cluster {0}: based on Cassandra Release {1}, supporting CqlVersion {2}, using partitioner '{3}'",
                _name, _release, _cqlVersion, partitioner);

            //create list of nodes that make up the cluster, and add the seed
            var found = new List<Node> {seed};
<<<<<<< HEAD
=======

>>>>>>> aae0ff34

            //get the peers
            using(
                var result =
                    await
<<<<<<< HEAD
                        ExecQuery(c, "select peer, rpc_address, data_center, rack, tokens, release_version from system.peers", logger,
                                  token).
                            ConfigureAwait(false))
            {
                //iterate over the peers
                while(await result.ReadAsync(token).ConfigureAwait(false))
=======
                        ExecQuery(c, "select peer, rpc_address, data_center, rack, tokens from system.peers", logger,
                                  token).AutoConfigureAwait())
            {
                //iterate over the peers
                while(await result.ReadAsyncInternal(token).AutoConfigureAwait())
>>>>>>> aae0ff34
                {
                    var newNode = GetNodeFromDataReader(result, logger);

                    //add it if it is in scope
                    if(InDiscoveryScope(seed, newNode, _config.DiscoveryScope))
                        found.Add(newNode);
                }
            }

            //set the new Ring of nodes
            _nodes.Update(found, partitioner, logger);

            //check if all tokens are received
            if(_nodes.Any(n => n.Tokens.Count == 0))
            {
                //wait and retry the fetch later...
                Scheduler.RunOnThreadPool(async () =>
                {
                    try
                    {
                        logger.LogInfo("Cluster info incomplete scheduling new retrieval in 1 minute");
                        await Task.Delay(TimeSpan.FromMinutes(1)).AutoConfigureAwait();
                        await GetClusterInfoAsync(null, logger, CancellationToken.None).AutoConfigureAwait();
                    }
                    catch(Exception ex)
                    {
                        logger.LogCritical("Critical error occured while updating cluster info: {0}", ex);
                    }
                });
            }
        }

        private Node GetNodeFromDataReader(CqlDataReader reader, Logger logger)
        {
            //get address of new node, and fallback to listen_address when address is set to any
<<<<<<< HEAD
            var address = reader.GetIPAddress(reader.GetOrdinal("rpc_address"));
            if(address == null || address.Equals(IPAddress.Any))
                address = reader.GetIPAddress(reader.GetOrdinal("peer"));

            var dc = reader.GetString(reader.GetOrdinal("data_center"));
            var rack = reader.GetString(reader.GetOrdinal("rack"));

            //check if we have an address, otherwise ignore
            if(address == null || dc == null || rack == null)
            {
                logger.LogError("Incomplete node information retrieved for a node: address={0}, dc={1}, rack={2}",
                                address != null ? address.ToString() : "(address not found!)",
                                dc ?? "(datacenter not found)",
                                rack ?? "(rack not found)");

                return null;
            }

            //get tokens
            var tokens = (reader.GetSet<string>(reader.GetOrdinal("tokens"))) ?? new HashSet<string>();

            //distill protocol version from release version
            var release = reader.GetString(reader.GetOrdinal("release_version"));
            byte protocolVersion = DistillProtocolVersion(release);
    
            //create a new node
            return new Node(address, this)
            {
                DataCenter = dc,
                Rack = rack,
                Tokens = tokens,
                ProtocolVersion = protocolVersion
            };
        }

        /// <summary>
        /// Distills the protocol version.
        /// </summary>
        /// <param name="release">The release</param>
        /// <returns></returns>
        private byte DistillProtocolVersion(string release)
        {
            const byte highestSupported = 2;
            try
            {
                //split the release. We expect something in form of major.minor.patch
                int[] versionParts = release.Split('.').Select(int.Parse).ToArray();

                //return version 1 for nodes older than 2.0.0
                if (versionParts[0] < 2)
                    return 1;

                //return highest supported protocol version for all other nodes
                return highestSupported;
            }
            catch
            {
                //parse error, return highest supported protocol version
                return highestSupported;
            }

=======
            var address = reader["rpc_address"] as IPAddress;
            if(address == null || address.Equals(IPAddress.Any))
                address = reader["peer"] as IPAddress;

            var dc = reader["data_center"] as string;
            var rack = reader["rack"] as string;

            //check if we have an address, otherwise ignore
            if(address == null || dc == null || rack == null)
            {
                logger.LogError("Incomplete node information retrieved for a node: address={0}, dc={1}, rack={2}",
                                address != null ? address.ToString() : "(address not found!)",
                                dc ?? "(datacenter not found)",
                                rack ?? "(rack not found)");

                return null;
            }

            var tokens = (reader["tokens"] as ISet<string>) ?? new HashSet<string>();

            //create a new node
            return new Node(address, this)
            {
                DataCenter = dc,
                Rack = rack,
                Tokens = tokens
            };
>>>>>>> aae0ff34
        }

        /// <summary>
        /// Executes a query.
        /// </summary>
        /// <param name="connection"> The connection. </param>
        /// <param name="cql"> The CQL. </param>
        /// <param name="logger"> The logger. </param>
        /// <param name="token"> The token. </param>
        /// <param name=""></param>
        /// <returns> A CqlDataReader that can be used to access the query results </returns>
        private async Task<CqlDataReader> ExecQuery(Connection connection, string cql, Logger logger,
                                                    CancellationToken token)
        {
            //cancel if requested
            token.ThrowIfCancellationRequested();

            logger.LogVerbose("Excuting query {0} on {1}", cql, connection);

            var query = new QueryFrame(cql, CqlConsistency.One, null);
            var result =
                (ResultFrame)
                    await
                        connection.SendRequestAsync(query, logger, 1, false, token)
                                  .AutoConfigureAwait();
            var reader = new CqlDataReader(null, result, null);

            logger.LogVerbose("Query {0} returned {1} results", cql, reader.Count);

            return reader;
        }

        /// <summary>
        /// Checks wether a node is in the discovery scope.
        /// </summary>
        /// <param name="reference"> The reference node that is known to be in scope </param>
        /// <param name="target"> The target node of which is checked wether it is in scope </param>
        /// <param name="discoveryScope"> The discovery scope. </param>
        /// <returns> </returns>
        private bool InDiscoveryScope(Node reference, Node target, DiscoveryScope discoveryScope)
        {
            //filter based on scope
            switch(discoveryScope)
            {
                case DiscoveryScope.None:
                    //add if item is in configured list
                    return _config.ServerAddresses.Contains(target.Address);

                case DiscoveryScope.DataCenter:
                    //add if in the same datacenter
                    return target.DataCenter.Equals(reference.DataCenter);

                case DiscoveryScope.Rack:
                    //add if reference matches datacenter and rack
                    return target.DataCenter.Equals(reference.DataCenter) && target.Rack.Equals(reference.Rack);

                case DiscoveryScope.Cluster:
                    //add all
                    return true;
            }

            return false;
        }

        private async void OnClusterChange(object source, ClusterChangedEvent args)
        {
            if(_disposed)
                return;

            var logger = LoggerManager.GetLogger("CqlSharp.Cluster.Changes");

            try
            {
                if(args.Change.Equals(ClusterChange.New) || args.Change.Equals(ClusterChange.Removed))
                {
                    logger.LogVerbose("Cluster changed: {0} is {1}", args.Node, args.Change);

                    //get the connection from which we received the event
                    var connection = (Connection)source;
                    var node = connection.Node;

                    //refetch the cluster configuration
<<<<<<< HEAD
                    await Task.Delay(5000).ConfigureAwait(false);
                        //delay as Add is typically send a bit too early (and therefore no tokens are distributed)
                    await GetClusterInfoAsync(node, logger, CancellationToken.None).ConfigureAwait(false);
=======
                    await Task.Delay(5000).AutoConfigureAwait();
                        //delay as Add is typically send a bit too early (and therefore no tokens are distributed)
                    await
                        GetClusterInfoAsync(node, logger, CancellationToken.None)
                            .AutoConfigureAwait();
>>>>>>> aae0ff34
                }
                else if(args.Change.Equals(ClusterChange.Up))
                {
                    Node upNode = _nodes.FirstOrDefault(node => args.Node.Equals(node.Address));

                    if(upNode != null)
                    {
                        using(logger.ThreadBinding())
                        {
<<<<<<< HEAD
                            await Task.Delay(5000).ConfigureAwait(false);
=======
                            await Task.Delay(5000).AutoConfigureAwait();
>>>>>>> aae0ff34
                                //delay as Up is typically send a bit too early
                            upNode.Reactivate();
                        }
                    }
                }
            }
            catch(Exception ex)
            {
                logger.LogError("Exception occured while handling cluster change {0} - {1}: {2}", args.Node, args.Change,
                                ex);
            }
        }

        /// <summary>
        /// Returns a <see cref="System.String" /> that represents this instance.
        /// </summary>
        /// <returns>
        /// A <see cref="System.String" /> that represents this instance.
        /// </returns>
        public override string ToString()
        {
            return string.Format("Cluster (\"{0}\")", _name);
        }
    }
}<|MERGE_RESOLUTION|>--- conflicted
+++ resolved
@@ -25,10 +25,7 @@
 using CqlSharp.Logging;
 using CqlSharp.Network.Partition;
 using CqlSharp.Protocol;
-<<<<<<< HEAD
-=======
 using CqlSharp.Threading;
->>>>>>> aae0ff34
 
 namespace CqlSharp.Network
 {
@@ -50,11 +47,7 @@
         private volatile Task _openTask;
         private string _rack;
         private string _release;
-<<<<<<< HEAD
-        private SemaphoreSlim _throttle;
-=======
->>>>>>> aae0ff34
-
+        
         /// <summary>
         /// Initializes a new instance of the <see cref="Cluster" /> class.
         /// </summary>
@@ -77,119 +70,101 @@
         }
 
         /// <summary>
-<<<<<<< HEAD
-        /// Gets the throttle to limit concurrent requests.
-        /// </summary>
-        /// <value> The throttle. </value>
-        internal SemaphoreSlim Throttle
+        /// Gets the logger manager.
+        /// </summary>
+        /// <value> The logger manager. </value>
+        public LoggerManager LoggerManager
+        {
+            get { return _loggerManager; }
+        }
+
+
+        /// <summary>
+        /// Gets the connection strategy.
+        /// </summary>
+        /// <value> The connection strategy. </value>
+        public IConnectionStrategy ConnectionStrategy
         {
             get
             {
                 if(_disposed)
                     throw new ObjectDisposedException("Cluster");
 
-                return _throttle;
-            }
-        }
-
-        /// <summary>
-=======
->>>>>>> aae0ff34
-        /// Gets the logger manager.
-        /// </summary>
-        /// <value> The logger manager. </value>
-        public LoggerManager LoggerManager
-        {
-            get { return _loggerManager; }
-        }
-
-
-        /// <summary>
-        /// Gets the connection strategy.
-        /// </summary>
-        /// <value> The connection strategy. </value>
-        public IConnectionStrategy ConnectionStrategy
+                return _connectionStrategy;
+            }
+        }
+
+        /// <summary>
+        /// Gets the name of the cluster.
+        /// </summary>
+        /// <value> The name. </value>
+        public string Name
         {
             get
             {
                 if(_disposed)
                     throw new ObjectDisposedException("Cluster");
 
-                return _connectionStrategy;
-            }
-        }
-
-        /// <summary>
-        /// Gets the name of the cluster.
-        /// </summary>
-        /// <value> The name. </value>
-        public string Name
+                return _name;
+            }
+        }
+
+        /// <summary>
+        /// Gets the rack to which the initial (seed) connection was made
+        /// </summary>
+        /// <value> The rack. </value>
+        public string Rack
         {
             get
             {
                 if(_disposed)
                     throw new ObjectDisposedException("Cluster");
 
-                return _name;
-            }
-        }
-
-        /// <summary>
-        /// Gets the rack to which the initial (seed) connection was made
-        /// </summary>
-        /// <value> The rack. </value>
-        public string Rack
+                return _rack;
+            }
+        }
+
+        /// <summary>
+        /// Gets the data center to which the initial (seed) connection was made.
+        /// </summary>
+        /// <value> The data center. </value>
+        public string DataCenter
         {
             get
             {
                 if(_disposed)
                     throw new ObjectDisposedException("Cluster");
 
-                return _rack;
-            }
-        }
-
-        /// <summary>
-        /// Gets the data center to which the initial (seed) connection was made.
-        /// </summary>
-        /// <value> The data center. </value>
-        public string DataCenter
+                return _dataCenter;
+            }
+        }
+
+        /// <summary>
+        /// Gets the cassandra version.
+        /// </summary>
+        /// <value> The cassandra version. </value>
+        public string CassandraVersion
         {
             get
             {
                 if(_disposed)
                     throw new ObjectDisposedException("Cluster");
 
-                return _dataCenter;
-            }
-        }
-
-        /// <summary>
-        /// Gets the cassandra version.
-        /// </summary>
-        /// <value> The cassandra version. </value>
-        public string CassandraVersion
+                return _release;
+            }
+        }
+
+        /// <summary>
+        /// Gets the CQL version.
+        /// </summary>
+        /// <value> The CQL version. </value>
+        public string CqlVersion
         {
             get
             {
                 if(_disposed)
                     throw new ObjectDisposedException("Cluster");
 
-                return _release;
-            }
-        }
-
-        /// <summary>
-        /// Gets the CQL version.
-        /// </summary>
-        /// <value> The CQL version. </value>
-        public string CqlVersion
-        {
-            get
-            {
-                if(_disposed)
-                    throw new ObjectDisposedException("Cluster");
-
                 return _cqlVersion;
             }
         }
@@ -213,17 +188,11 @@
                 Logger.Current.LogVerbose("Starting shutdown of {0}", this);
                 try
                 {
-<<<<<<< HEAD
-                    if(_throttle != null)
-                        _throttle.Dispose();
-
-=======
->>>>>>> aae0ff34
                     if(_nodes != null)
                     {
                         foreach(var node in _nodes)
                             node.Dispose();
-                    }
+                        }
 
                     if(_maintenanceConnection != null)
                         _maintenanceConnection.Dispose();
@@ -268,7 +237,7 @@
         private async Task OpenAsyncInternal(Logger logger, CancellationToken token)
         {
             logger.LogInfo("Opening Cluster with parameters: {0}", _config.ToString());
-
+            
             //initialize the ring
             _nodes = new Ring();
 
@@ -281,11 +250,7 @@
 
                     await GetClusterInfoAsync(seed, logger, token).AutoConfigureAwait();
                 }
-<<<<<<< HEAD
-                catch(TaskCanceledException)
-=======
                 catch(OperationCanceledException)
->>>>>>> aae0ff34
                 {
                     logger.LogWarning("Opening connection to cluster was cancelled");
                     throw;
@@ -323,7 +288,7 @@
                 logger.LogCritical("Unable to setup Cluster based on given configuration: {0}", ex);
                 throw ex;
             }
-
+           
             //setup cluster connection strategy
             switch(_config.ConnectionStrategy)
             {
@@ -339,7 +304,7 @@
                 case CqlSharp.ConnectionStrategy.PartitionAware:
                     _connectionStrategy = new PartitionAwareConnectionStrategy(_nodes, _config);
                     if(_config.DiscoveryScope != DiscoveryScope.Cluster ||
-                       _config.DiscoveryScope != DiscoveryScope.DataCenter)
+                        _config.DiscoveryScope != DiscoveryScope.DataCenter)
                     {
                         logger.LogWarning(
                             "PartitionAware connection strategy performs best if DiscoveryScope is set to cluster or datacenter");
@@ -347,18 +312,6 @@
                     break;
             }
 
-<<<<<<< HEAD
-            //setup throttle
-            int concurrent = _config.MaxConcurrentQueries <= 0
-                ? _nodes.Count*_config.MaxConnectionsPerNode*256
-                : _config.MaxConcurrentQueries;
-
-            logger.LogInfo("Cluster is configured to allow {0} parallel queries", concurrent);
-
-            _throttle = new SemaphoreSlim(concurrent, concurrent);
-
-=======
->>>>>>> aae0ff34
             //setup prepared query cache
             PreparedQueryCache = new ConcurrentDictionary<string, ResultFrame>();
 
@@ -446,11 +399,7 @@
             {
                 //get a connection
                 if(seed != null && seed.IsUp)
-<<<<<<< HEAD
                     c = seed.GetOrCreateConnection();
-=======
-                    c = seed.GetOrCreateConnection(null);
->>>>>>> aae0ff34
                 else if(_maintenanceConnection != null && _maintenanceConnection.IsConnected)
                 {
                     c = _maintenanceConnection;
@@ -465,20 +414,9 @@
 
             //get local information
             string partitioner;
-<<<<<<< HEAD
-            using(
-                var result =
-                    await
-                        ExecQuery(c,
-                                  "select cluster_name, cql_version, release_version, partitioner, data_center, rack, tokens from system.local",
-                                  logger, token).ConfigureAwait(false))
-            {
-                if(!await result.ReadAsync(token).ConfigureAwait(false))
-                    throw new CqlException("Could not detect the cluster partitioner");
-=======
 
             using(var result = await ExecQuery(c,
-                                               "select cluster_name, cql_version, release_version, partitioner, data_center, rack, tokens from system.local",
+                              "select cluster_name, cql_version, release_version, partitioner, data_center, rack, tokens from system.local",
                                                logger,
                                                token
                                                ).AutoConfigureAwait())
@@ -486,7 +424,6 @@
                 if(! await result.ReadAsyncInternal(token).AutoConfigureAwait())
                     throw new CqlException("Could not fetch configuration data from seed");
 
->>>>>>> aae0ff34
                 _name = result.GetString(0);
                 _cqlVersion = result.GetString(1);
                 _release = result.GetString(2);
@@ -502,29 +439,17 @@
 
             //create list of nodes that make up the cluster, and add the seed
             var found = new List<Node> {seed};
-<<<<<<< HEAD
-=======
-
->>>>>>> aae0ff34
+
 
             //get the peers
             using(
                 var result =
                     await
-<<<<<<< HEAD
                         ExecQuery(c, "select peer, rpc_address, data_center, rack, tokens, release_version from system.peers", logger,
-                                  token).
-                            ConfigureAwait(false))
-            {
-                //iterate over the peers
-                while(await result.ReadAsync(token).ConfigureAwait(false))
-=======
-                        ExecQuery(c, "select peer, rpc_address, data_center, rack, tokens from system.peers", logger,
                                   token).AutoConfigureAwait())
             {
                 //iterate over the peers
                 while(await result.ReadAsyncInternal(token).AutoConfigureAwait())
->>>>>>> aae0ff34
                 {
                     var newNode = GetNodeFromDataReader(result, logger);
 
@@ -559,8 +484,7 @@
 
         private Node GetNodeFromDataReader(CqlDataReader reader, Logger logger)
         {
-            //get address of new node, and fallback to listen_address when address is set to any
-<<<<<<< HEAD
+                //get address of new node, and fallback to listen_address when address is set to any
             var address = reader.GetIPAddress(reader.GetOrdinal("rpc_address"));
             if(address == null || address.Equals(IPAddress.Any))
                 address = reader.GetIPAddress(reader.GetOrdinal("peer"));
@@ -568,16 +492,16 @@
             var dc = reader.GetString(reader.GetOrdinal("data_center"));
             var rack = reader.GetString(reader.GetOrdinal("rack"));
 
-            //check if we have an address, otherwise ignore
+                //check if we have an address, otherwise ignore
             if(address == null || dc == null || rack == null)
-            {
-                logger.LogError("Incomplete node information retrieved for a node: address={0}, dc={1}, rack={2}",
+                {
+                    logger.LogError("Incomplete node information retrieved for a node: address={0}, dc={1}, rack={2}", 
                                 address != null ? address.ToString() : "(address not found!)",
-                                dc ?? "(datacenter not found)",
-                                rack ?? "(rack not found)");
-
-                return null;
-            }
+                        dc ?? "(datacenter not found)",
+                        rack ?? "(rack not found)");
+
+                    return null;
+                }
 
             //get tokens
             var tokens = (reader.GetSet<string>(reader.GetOrdinal("tokens"))) ?? new HashSet<string>();
@@ -585,15 +509,15 @@
             //distill protocol version from release version
             var release = reader.GetString(reader.GetOrdinal("release_version"));
             byte protocolVersion = DistillProtocolVersion(release);
-    
-            //create a new node
-            return new Node(address, this)
-            {
-                DataCenter = dc,
-                Rack = rack,
+
+                //create a new node
+                return new Node(address, this)
+                                    {
+                                        DataCenter = dc,
+                                        Rack = rack,
                 Tokens = tokens,
                 ProtocolVersion = protocolVersion
-            };
+                                    };
         }
 
         /// <summary>
@@ -621,36 +545,7 @@
                 //parse error, return highest supported protocol version
                 return highestSupported;
             }
-
-=======
-            var address = reader["rpc_address"] as IPAddress;
-            if(address == null || address.Equals(IPAddress.Any))
-                address = reader["peer"] as IPAddress;
-
-            var dc = reader["data_center"] as string;
-            var rack = reader["rack"] as string;
-
-            //check if we have an address, otherwise ignore
-            if(address == null || dc == null || rack == null)
-            {
-                logger.LogError("Incomplete node information retrieved for a node: address={0}, dc={1}, rack={2}",
-                                address != null ? address.ToString() : "(address not found!)",
-                                dc ?? "(datacenter not found)",
-                                rack ?? "(rack not found)");
-
-                return null;
-            }
-
-            var tokens = (reader["tokens"] as ISet<string>) ?? new HashSet<string>();
-
-            //create a new node
-            return new Node(address, this)
-            {
-                DataCenter = dc,
-                Rack = rack,
-                Tokens = tokens
-            };
->>>>>>> aae0ff34
+                    
         }
 
         /// <summary>
@@ -733,17 +628,11 @@
                     var node = connection.Node;
 
                     //refetch the cluster configuration
-<<<<<<< HEAD
-                    await Task.Delay(5000).ConfigureAwait(false);
-                        //delay as Add is typically send a bit too early (and therefore no tokens are distributed)
-                    await GetClusterInfoAsync(node, logger, CancellationToken.None).ConfigureAwait(false);
-=======
                     await Task.Delay(5000).AutoConfigureAwait();
                         //delay as Add is typically send a bit too early (and therefore no tokens are distributed)
                     await
                         GetClusterInfoAsync(node, logger, CancellationToken.None)
                             .AutoConfigureAwait();
->>>>>>> aae0ff34
                 }
                 else if(args.Change.Equals(ClusterChange.Up))
                 {
@@ -753,11 +642,7 @@
                     {
                         using(logger.ThreadBinding())
                         {
-<<<<<<< HEAD
-                            await Task.Delay(5000).ConfigureAwait(false);
-=======
                             await Task.Delay(5000).AutoConfigureAwait();
->>>>>>> aae0ff34
                                 //delay as Up is typically send a bit too early
                             upNode.Reactivate();
                         }
