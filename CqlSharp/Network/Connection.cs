// CqlSharp - CqlSharp
// Copyright (c) 2014 Joost Reuzel
//   
// Licensed under the Apache License, Version 2.0 (the "License");
// you may not use this file except in compliance with the License.
// You may obtain a copy of the License at
//   
// http://www.apache.org/licenses/LICENSE-2.0
//  
// Unless required by applicable law or agreed to in writing, software
// distributed under the License is distributed on an "AS IS" BASIS,
// WITHOUT WARRANTIES OR CONDITIONS OF ANY KIND, either express or implied.
// See the License for the specific language governing permissions and
// limitations under the License.

using System;
using System.Collections.Generic;
using System.IO;
using System.Linq;
using System.Net;
using System.Net.Sockets;
using System.Threading;
using System.Threading.Tasks;
using CqlSharp.Authentication;
using CqlSharp.Extensions;
using CqlSharp.Logging;
using CqlSharp.Protocol;

//suppressing warnings about unobserved tasks
#pragma warning disable 168

namespace CqlSharp.Network
{
    /// <summary>
    /// A single connection to a Cassandra node.
    /// </summary>
    internal class Connection
    {
        private static class ConnectionState
        {
            public const int Created = 0;
            public const int Connected = 1;
            public const int Closed = 2;
        }

        private readonly Queue<sbyte> _availableQueryIds;
        private readonly CqlConnectionStringBuilder _config;
        private readonly SemaphoreSlim _frameSubmitLock;
        private readonly long _maxIdleTicks;
        private readonly Node _node;
        private readonly int _nr;
        private readonly IDictionary<sbyte, TaskCompletionSource<Frame>> _openRequests;
        private readonly ManualResetEventSlim _readLoopCompleted;
        private readonly object _syncLock = new object();

        private readonly SemaphoreSlim _writeLock;
        private int _activeRequests;
        private bool _allowCompression;
        private TcpClient _client;
        private volatile Task _connectTask;
        private int _connectionState; //0=disconnected, 1=connected, 2=failed/closed
        private long _lastActivity;
        private int _load;
        private Stream _readStream;
        private Stream _writeStream;


        /// <summary>
        /// Initializes a new instance of the <see cref="Connection" /> class.
        /// </summary>
        /// <param name="node"> The node. </param>
        /// <param name="nr"> The connection nr. </param>
        public Connection(Node node, int nr)
        {
            _node = node;
            _nr = nr;
            _config = node.Cluster.Config;


            //setup support for multiple queries
            _availableQueryIds = new Queue<sbyte>();
            for(sbyte i = 0; i < sbyte.MaxValue; i++)
            {
                _availableQueryIds.Enqueue(i);
            }

            _openRequests = new Dictionary<sbyte, TaskCompletionSource<Frame>>();

            //setup locks
            _writeLock = new SemaphoreSlim(1);
            _frameSubmitLock = new SemaphoreSlim(sbyte.MaxValue);
            _readLoopCompleted = new ManualResetEventSlim(false);

            //setup state
            _activeRequests = 0;
            _load = 0;
            _connectionState = ConnectionState.Created;
            _lastActivity = DateTime.UtcNow.Ticks;

            Logger.Current.LogVerbose("{0} created", this);
            _maxIdleTicks = TimeSpan.FromSeconds(_config.MaxConnectionIdleTime).Ticks;

            AllowCleanup = true;
        }

        /// <summary>
        /// Gets the current key space.
        /// </summary>
        /// <value> The current key space. </value>
        internal string CurrentKeySpace { get; private set; }

        /// <summary>
        /// Gets the load.
        /// </summary>
        /// <value> The load. </value>
        public int Load
        {
            get { return _load; }
        }

        /// <summary>
        /// Gets the node.
        /// </summary>
        /// <value> The node. </value>
        public Node Node
        {
            get { return _node; }
        }

        /// <summary>
        /// Gets a value indicating whether this instance is idle. An connection is idle if it
        /// has failed or was disconnected, or when the load is zero and the last activity is older
        /// than the configured MaxConnectionIdleTime, cleanup is allowed and the connection is actually
        /// connected to a server.
        /// </summary>
        /// <value> <c>true</c> if this instance is idle; otherwise, <c>false</c> . </value>
        public bool IsIdle
        {
            get
            {
                return _connectionState == ConnectionState.Closed ||
                       (AllowCleanup && _connectionState == ConnectionState.Connected && _activeRequests == 0 &&
                        (DateTime.UtcNow.Ticks - Interlocked.Read(ref _lastActivity)) > _maxIdleTicks);
            }
        }

        /// <summary>
        /// Gets the number of active requests.
        /// </summary>
        /// <value> The active requests. </value>
        public int ActiveRequests
        {
            get { return _activeRequests; }
        }

        /// <summary>
        /// Gets a value indicating whether this instance is connected.
        /// </summary>
        /// <value> <c>true</c> if this instance is connected; otherwise, <c>false</c> . </value>
        public bool IsConnected
        {
            get { return _connectionState == ConnectionState.Created || _connectionState == ConnectionState.Connected; }
        }

        /// <summary>
        /// Gets the address.
        /// </summary>
        /// <value> The address. </value>
        public IPAddress Address
        {
            get { return _node.Address; }
        }

        /// <summary>
        /// Indicates whether automatic cleanup of this connection is allowed. Typically set to prevent
        /// a connection to be cleaned up, when it is exclusively reserved for use by an application
        /// </summary>
        public bool AllowCleanup { get; set; }

        /// <summary>
        /// Occurs when [on connection change].
        /// </summary>
        public event EventHandler<ConnectionChangeEvent> OnConnectionChange;

        /// <summary>
        /// Occurs when [on load change].
        /// </summary>
        public event EventHandler<LoadChangeEvent> OnLoadChange;

        /// <summary>
        /// Occurs when [on cluster change].
        /// </summary>
        public event EventHandler<ClusterChangedEvent> OnClusterChange;

        /// <summary>
        /// Updates the load of this connection, and will trigger a corresponding event
        /// </summary>
        /// <param name="load"> The load. </param>
        /// <param name="logger"> The logger. </param>
        private void UpdateLoad(int load, Logger logger)
        {
            var newLoad = Interlocked.Add(ref _load, load);
            Interlocked.Exchange(ref _lastActivity, DateTime.UtcNow.Ticks);

            EventHandler<LoadChangeEvent> handler = OnLoadChange;
            if(handler != null) handler(this, new LoadChangeEvent {LoadDelta = load});

            logger.LogVerbose("{0} has now a load of {1}", this, newLoad);
        }

        /// <summary>
        /// Performs application-defined tasks associated with freeing, releasing, or resetting unmanaged resources.
        /// </summary>
        public void Dispose()
        {
            Dispose(true);
            GC.SuppressFinalize(this);
        }

        /// <summary>
        /// Releases unmanaged and - optionally - managed resources.
        /// </summary>
        /// <param name="disposing">
        /// <c>true</c> to release both managed and unmanaged resources; <c>false</c> to release only
        /// unmanaged resources.
        /// </param>
        /// <param name="error"> The error being the reason for the connection disposal </param>
        protected void Dispose(bool disposing, Exception error = null)
        {
<<<<<<< HEAD
            if(Interlocked.Exchange(ref _connectionState, 2) != 2)
=======
            int previousState = Interlocked.Exchange(ref _connectionState, ConnectionState.Closed);
            if (previousState != ConnectionState.Closed)
>>>>>>> 707610f8
            {
                if(disposing)
                {
                    _frameSubmitLock.Dispose();
                    _writeLock.Dispose();

                    //close client if it exists, and its inner socket exists
                    if(_client != null && _client.Client != null && _client.Client.Connected)
                    {
                        if(error != null)
                        {
                            _client.LingerState = new LingerOption(true, 0); //TCP reset
                            Logger.Current.LogWarning("Resetting {0} because of error {1}", this, error);
                        }

                        _client.Close();
                        _client = null;
                    }

                    Logger.Current.LogInfo(
                        previousState == ConnectionState.Connected
                            ? "{0} closed."
                            : "{0} could not be succesfully established.", this);

                    if(OnConnectionChange != null)
                        OnConnectionChange(this, new ConnectionChangeEvent {Exception = error, Connected = false});
                }

                OnConnectionChange = null;
                OnLoadChange = null;
            }
        }

        /// <summary>
        /// Finalizes an instance of the <see cref="Connection" /> class.
        /// </summary>
        ~Connection()
        {
            Dispose(false);
        }


        /// <summary>
        /// Opens the connection. The actual open sequence will be executed at most once.
        /// </summary>
        /// <returns> Task that represents the open procedure for this connection </returns>
        internal Task OpenAsync(Logger logger)
        {
            if(_connectTask == null)
            {
                lock(_syncLock)
                {
                    if(_connectTask == null)
                        _connectTask = OpenAsyncInternal(logger);
                }
            }

            return _connectTask;
        }

        /// <summary>
        /// Opens the connection
        /// </summary>
        private async Task OpenAsyncInternal(Logger logger)
        {
<<<<<<< HEAD
            if(_connectionState == 2)
=======
            if (_connectionState == ConnectionState.Closed)
>>>>>>> 707610f8
                throw new ObjectDisposedException("Connection disposed before opening!");

            try
            {
                while(true)
                {
                    //connect
                    await ConnectAsync().ConfigureAwait(false);
                    _writeStream = _client.GetStream();
                    _readStream = _client.GetStream();

                    //switch state to connected if not done so, from now on Idle timer comes into play...
                    Interlocked.CompareExchange(ref _connectionState, ConnectionState.Connected, ConnectionState.Created);

                    logger.LogVerbose("TCP connection for {0} is opened", this);

                    //start readloop
                    StartReadingAsync();

                    try
                    {
                        logger.LogVerbose("Attempting to connect using {0}", Node.FrameVersion);

                        await NegotiateConnectionOptionsAsync(logger).ConfigureAwait(false);
                        break;
                    }
                    catch(ProtocolException)
                    {
                        //attempt to connect using lower protocol version if possible
                        if((Node.FrameVersion & FrameVersion.ProtocolVersionMask) == FrameVersion.ProtocolVersion2)
                        {
                            logger.LogVerbose("Failed connecting using {0}, retrying...", Node.FrameVersion);

                            //lower protocol version
                            Node.FrameVersion = FrameVersion.ProtocolVersion1;

                            //move into disposed state, to allow cleanup of resources, and prevent dispose
                            //to run after the coming induced connection errors
                            Interlocked.Exchange(ref _connectionState, ConnectionState.Closed);

                            //close the client
                            _client.Close();

                            //wait until readloop finishes
                            _readLoopCompleted.Wait();

                            //back to disconnected
                            Interlocked.Exchange(ref _connectionState, ConnectionState.Created);

                            continue;
                        }

                        //throw on other cases
                        throw;
                    }
                }

                //run the startup message exchange
                await StartupAsync(logger).ConfigureAwait(false);

                using(logger.ThreadBinding())
                {
                    if(OnConnectionChange != null)
                        OnConnectionChange(this, new ConnectionChangeEvent {Connected = true});
                }

                logger.LogInfo("{0} is opened using Cql {1}", this, Node.FrameVersion.ToString());
            }
            catch(Exception ex)
            {
                using(logger.ThreadBinding())
                {
                    Dispose(true, ex);
                    throw;
                }
            }
        }

        /// <summary>
        /// Creates an underlying TCP connection
        /// </summary>
        /// <returns></returns>
        private Task ConnectAsync()
        {
            //create TCP connection
            _client = new TcpClient();

            //set buffer sizes
            _client.SendBufferSize = _config.SocketSendBufferSize;
            _client.ReceiveBufferSize = _config.SocketReceiveBufferSize;

            //set keepAlive if requested
            if(_config.SocketKeepAlive > 0) _client.SetKeepAlive((ulong)_config.SocketKeepAlive);

            //set Linger State
            var lingerState = _config.SocketSoLinger >= 0
                ? new LingerOption(true, _config.SocketSoLinger)
                : new LingerOption(false, 0);
            _client.LingerState = lingerState;

            //connect within requested timeout
            return _client.ConnectAsync(_node.Address, _config.Port, _config.SocketConnectTimeout);
        }

        /// <summary>
        /// Negotiates the connection options.
        /// </summary>
        /// <param name="logger">The logger.</param>
        /// <returns></returns>
        /// <exception cref="ProtocolException">0;Expected Supported frame not received</exception>
        private async Task NegotiateConnectionOptionsAsync(Logger logger)
        {
            //get options from server
            var options = new OptionsFrame();

            var supported = await
                SendRequestAsyncInternal(options, logger, 1, true, CancellationToken.None).ConfigureAwait(
                    false)
                as SupportedFrame;

            if(supported == null)
                throw new ProtocolException(0, "Expected Supported frame not received");

            _allowCompression = false;
            if(_config.AllowCompression)
            {
                IList<string> compressionOptions;
                //check if options contain compression
                if(supported.SupportedOptions.TryGetValue("COMPRESSION", out compressionOptions))
                {
                    //check wether snappy is supported
                    _allowCompression = compressionOptions.Contains("snappy");
                }
            }

            //dispose supported frame
            supported.Dispose();
        }

        /// <summary>
        /// Startups the connection using the required message exchange
        /// </summary>
        /// <param name="logger">The logger.</param>
        /// <returns></returns>
        /// <exception cref="ProtocolException">0;Expected Ready frame not received</exception>
        private async Task StartupAsync(Logger logger)
        {
            //submit startup frame
            var startup = new StartupFrame(_config.CqlVersion);
            if(_allowCompression)
            {
                logger.LogVerbose("Enabling Snappy Compression.");
                startup.Options["COMPRESSION"] = "snappy";
            }

            Frame response =
                await
                    SendRequestAsyncInternal(startup, logger, 1, true, CancellationToken.None).ConfigureAwait(false);

            //authenticate if required
            var auth = response as AuthenticateFrame;
            if(auth != null)
                await AuthenticateAsync(auth, logger).ConfigureAwait(false);
                //no authenticate frame, so ready frame must be received
            else if(!(response is ReadyFrame))
                throw new ProtocolException(0, "Expected Ready frame not received", response.TracingId);

            //dispose ready frame
            response.Dispose();
        }

        /// <summary>
        /// Authenticates the connection.
        /// </summary>
        /// <param name="auth">The authentication request from the server.</param>
        /// <param name="logger">The logger.</param>
        /// <returns></returns>
        /// <exception cref="AuthenticationException">
        /// Unsupported Authenticator:  + auth.Authenticator;null
        /// or
        /// Authentication failed, SASL Challenge was rejected by client
        /// or
        /// Authentication failed, Authenticator rejected SASL result
        /// or
        /// Expected a Authentication Challenge from Server!
        /// or
        /// No credentials provided in configuration
        /// or
        /// Authentication failed: Ready frame not received
        /// </exception>
        private async Task AuthenticateAsync(AuthenticateFrame auth, Logger logger)
        {
            logger.LogVerbose("Authentication requested, attempting to provide credentials");

            //dispose AuthenticateFrame
            auth.Dispose();

            if((auth.Version & FrameVersion.ProtocolVersionMask) == FrameVersion.ProtocolVersion2)
            {
                //protocol version2: use SASL AuthResponse to authenticate

                //get an AuthenticatorFactory
                IAuthenticatorFactory factory =
                    Loader.Extensions.AuthenticationFactories.FirstOrDefault(
                        f => f.Name.Equals(auth.Authenticator, StringComparison.OrdinalIgnoreCase));

                if(factory == null)
                    throw new AuthenticationException("Unsupported Authenticator: " + auth.Authenticator, null);

                logger.LogVerbose("Attempting authentication for scheme {0}", factory.Name);

                //grab an authenticator instance
                IAuthenticator authenticator = factory.CreateAuthenticator(_config);

                //start authentication loop
                byte[] saslChallenge = null;
                while(true)
                {
                    //check for challenge
                    byte[] saslResponse;
                    if(!authenticator.Authenticate(saslChallenge, out saslResponse))
                    {
                        throw new AuthenticationException(
                            "Authentication failed, SASL Challenge was rejected by client");
                    }

                    //send response
                    var cred = new AuthResponseFrame(saslResponse);
                    var authResponse =
                        await
                            SendRequestAsyncInternal(cred, logger, 1, true, CancellationToken.None).ConfigureAwait(
                                false);

                    //dispose authResponse (makes sure all is read)
                    authResponse.Dispose();

                    //check for success
                    var success = authResponse as AuthSuccessFrame;
                    if(success != null)
                    {
                        if(!authenticator.Authenticate(success.SaslResult))
                        {
                            throw new AuthenticationException(
                                "Authentication failed, Authenticator rejected SASL result", authResponse.TracingId);
                        }

                        //yeah, authenticated, break from the authentication loop
                        break;
                    }

                    //no success yet, lets try next round
                    var challenge = authResponse as AuthChallengeFrame;
                    if(challenge == null)
                    {
                        throw new AuthenticationException("Expected a Authentication Challenge from Server!",
                                                          authResponse.TracingId);
                    }

                    saslChallenge = challenge.SaslChallenge;
                }
            }
            else
            {
                //protocol version1: use Credentials to authenticate

                //check if _username is actually set
                if(_config.Username == null || _config.Password == null)
                    throw new AuthenticationException("No credentials provided in configuration");

                var cred = new CredentialsFrame(_config.Username, _config.Password);
                var authResponse =
                    await
                        SendRequestAsyncInternal(cred, logger, 1, true, CancellationToken.None).ConfigureAwait(
                            false);

                //dispose authResponse (makes sure all is read)
                authResponse.Dispose();

                if(!(authResponse is ReadyFrame))
                {
                    throw new AuthenticationException("Authentication failed: Ready frame not received",
                                                      authResponse.TracingId);
                }
            }
        }

        /// <summary>
        /// Submits a frame, and waits until response is received
        /// </summary>
        /// <param name="frame"> The frame to send. </param>
        /// <param name="logger"> logger to write progress to </param>
        /// <param name="load"> the load indication of the request. Used for balancing queries over nodes and connections </param>
        /// <param name="isConnecting"> indicates if this request is send as part of connection setup protocol </param>
        /// <param name="token"> The token. </param>
        /// <returns> </returns>
        /// <exception cref="System.IO.IOException">Not connected</exception>
        internal Task<Frame> SendRequestAsync(Frame frame, Logger logger, int load, bool isConnecting,
                                              CancellationToken token)
        {
            return token.CanBeCanceled
                ? SendCancellableRequestAsync(frame, logger, load, isConnecting, token)
                : SendRequestAsyncInternal(frame, logger, load, isConnecting, token);
        }

        /// <summary>
        /// Sends the cancellable request async. Adds a cancellation wrapper around SendRequestInternal
        /// </summary>
        /// <param name="frame"> The frame. </param>
        /// <param name="logger"> The logger. </param>
        /// <param name="load"> The load. </param>
        /// <param name="isConnecting"> if set to <c>true</c> [is connecting]. </param>
        /// <param name="token"> The token. </param>
        /// <returns> </returns>
        /// <exception cref="System.OperationCanceledException"></exception>
        private async Task<Frame> SendCancellableRequestAsync(Frame frame, Logger logger, int load, bool isConnecting,
                                                              CancellationToken token)
        {
            var task = SendRequestAsyncInternal(frame, logger, load, isConnecting, token);
            var cancelTask = new TaskCompletionSource<bool>();
            using(token.Register(s => ((TaskCompletionSource<bool>)s).TrySetResult(true), cancelTask))
            {
                //wait for either sendTask or cancellation task to complete
                if(task != await Task.WhenAny(task, cancelTask.Task).ConfigureAwait(false))
                {
                    //ignore/log any exception of the handled task
                    // ReSharper disable once UnusedVariable
                    var logError = task.ContinueWith((sendTask, log) =>
<<<<<<< HEAD
                    {
                        if(sendTask.Exception != null)
                        {
                            var logger1 = (Logger)log;
                            logger1.LogWarning(
                                "Cancelled query threw exception: {0}",
                                sendTask.Exception.InnerException);
                        }
                    }, logger,
=======
                                                         {
                                                             if(sendTask.Exception == null) 
                                                                 return;

                                                             var logger1 = (Logger)log;
                                                             logger1.LogWarning(
                                                                 "Cancelled query threw exception: {0}",
                                                                 sendTask.Exception.InnerException);

                                                         }, logger,
>>>>>>> 707610f8
                                                     TaskContinuationOptions.OnlyOnFaulted |
                                                     TaskContinuationOptions.ExecuteSynchronously);

                    //get this request cancelled
                    throw new OperationCanceledException(token);
                }
            }
            return await task.ConfigureAwait(false);
        }


        /// <summary>
        /// Sends the request async internal. Cancellation supported until request is send, after which answer must be handled
        /// to avoid connection corruption.
        /// </summary>
        /// <param name="frame"> The frame. </param>
        /// <param name="logger"> The logger. </param>
        /// <param name="load"> The load. </param>
        /// <param name="isConnecting"> if set to <c>true</c> [is connecting]. </param>
        /// <param name="token"> The token. </param>
        /// <returns> </returns>
        /// <exception cref="System.IO.IOException">Not connected</exception>
        private async Task<Frame> SendRequestAsyncInternal(Frame frame, Logger logger, int load, bool isConnecting,
                                                           CancellationToken token)
        {
            try
            {
                //make sure we're already connected
                if(!isConnecting)
                    await OpenAsync(logger).ConfigureAwait(false);

                //make sure we are connected
                if(!IsConnected)
                    throw new IOException("Not connected");

                //count the operation
                Interlocked.Increment(ref _activeRequests);

                //increase the load
                UpdateLoad(load, logger);

                logger.LogVerbose("Waiting for connection lock on {0}...", this);

                //wait until allowed to submit a frame
                await _frameSubmitLock.WaitAsync(token).ConfigureAwait(false);

                //get a task that gets completed when a response is received
                var waitTask = new TaskCompletionSource<Frame>();

                //get a stream id, and store wait task under that id
                sbyte id;
                lock(_availableQueryIds)
                {
                    id = _availableQueryIds.Dequeue();
                    _openRequests.Add(id, waitTask);
                }


                try
                {
                    //send frame
                    frame.Stream = id;

                    //set protocol version in use
                    frame.Version = Node.FrameVersion;

                    //serialize frame outside lock
                    Stream frameBytes = frame.GetFrameBytes(_allowCompression && !isConnecting,
                                                            _config.CompressionTreshold);

                    await _writeLock.WaitAsync(token).ConfigureAwait(false);
                    try
                    {
                        //final check to make sure we're connected
                        if(_connectionState != 1)
                            throw new IOException("Not connected");

                        logger.LogVerbose("Sending {0} Frame with Id {1}, to {2}", frame.OpCode, id, this);

                        //write frame to stream, don't use cancelToken to prevent half-written frames
                        await frameBytes.CopyToAsync(_writeStream).ConfigureAwait(false);
                    }
                    finally
                    {
                        _writeLock.Release();
                        frameBytes.Dispose();
                    }

                    //wait until response is received
                    Frame response = await waitTask.Task.ConfigureAwait(false);

                    logger.LogVerbose("{0} response for frame with Id {1} received from {2}", response.OpCode, id,
                                      Address);

                    //throw error if result is an error
                    var error = response as ErrorFrame;
                    if(error != null)
                    {
                        //dispose error frame
                        error.Dispose();

                        //throw exception
                        throw error.Exception;
                    }

                    //check for keyspace change
                    var keyspaceChange = response as ResultFrame;
                    if(keyspaceChange != null && keyspaceChange.CqlResultType == CqlResultType.SetKeyspace)
                    {
                        logger.LogVerbose("{0} changed KeySpace to \"{1}\"", this, keyspaceChange.Keyspace);
                        CurrentKeySpace = keyspaceChange.Keyspace;
                    }

                    //dispose frame, when cancellation requested
                    if(token.IsCancellationRequested)
                    {
                        response.Dispose();
                        throw new OperationCanceledException(token);
                    }

                    //return response
                    return response;
                }
                finally
                {
                    //return request slot to the pool
                    lock(_availableQueryIds)
                    {
                        _openRequests.Remove(id);
                        _availableQueryIds.Enqueue(id);
                    }

                    //allow another frame to be send
                    if(_connectionState != 2)
                        _frameSubmitLock.Release();

                    //reduce load, we are done
                    Interlocked.Decrement(ref _activeRequests);
                    UpdateLoad(-load, logger);
                }
            }
            catch(TaskCanceledException)
            {
                throw;
            }
            catch(ProtocolException pex)
            {
                switch(pex.Code)
                {
                    case ErrorCode.IsBootstrapping:
                    case ErrorCode.Overloaded:

                        using(logger.ThreadBinding())
                        {
                            //IO or node status related error, dispose this connection
                            Dispose(true, pex);
                            throw;
                        }

                    default:
                        //some other Cql error (syntax ok?), simply rethrow
                        throw;
                }
            }
<<<<<<< HEAD
            catch(ObjectDisposedException odex)
=======
            catch (ObjectDisposedException)
>>>>>>> 707610f8
            {
                throw new IOException("Connection closed while processing request");
            }
            catch(Exception ex)
            {
                using(logger.ThreadBinding())
                {
                    //connection collapsed, dispose this connection
                    Dispose(true, ex);
                    throw;
                }
            }
        }


        /// <summary>
        /// Starts a readloop
        /// </summary>
        private async void StartReadingAsync()
        {
            var logger = _node.Cluster.LoggerManager.GetLogger("CqlSharp.Connection.ReadLoop");

            //signal that we are not done reading
            _readLoopCompleted.Reset();

            //while connected do
<<<<<<< HEAD
            while(_connectionState == 1)
=======
            while (_connectionState == ConnectionState.Connected)
>>>>>>> 707610f8
            {
                try
                {
                    logger.LogVerbose("Waiting for new frame to arrive on {0}", this);

                    //read next frame from stream
                    Frame frame = await Frame.FromStream(_readStream).ConfigureAwait(false);

                    //check if frame is event
                    if(frame.Stream == -1)
                    {
                        var eventFrame = frame as EventFrame;
                        if(eventFrame == null)
                        {
                            throw new ProtocolException(ErrorCode.Protocol,
                                                        "A frame is received with StreamId -1, while it is not an EventFrame",
                                                        frame.TracingId);
                        }

                        logger.LogVerbose("Event frame received on {0}", this);

                        //run the event logic in its own task, making sure it does not delay further reading
                        // ReSharper disable once UnusedVariable
                        Task eventTask = Task.Run(() => ProcessEvent(eventFrame));
                        continue;
                    }

                    //get the request waiting on this response
                    TaskCompletionSource<Frame> openRequest;
                    lock(_availableQueryIds)
                    {
                        if(!_openRequests.TryGetValue(frame.Stream, out openRequest))
                        {
                            if(frame.OpCode == FrameOpcode.Error)
                            {
                                var error = (ErrorFrame)frame;
                                throw error.Exception;
                            }

                            throw new ProtocolException(ErrorCode.Protocol, "Frame with unknown Stream received");
                        }
                    }

                    //signal frame received. As a new task, because task
                    //completions may be continued synchronously, potentially
                    //leading to deadlocks when the continuation sends another request
                    //on this connection.
                    // ReSharper disable once UnusedVariable
                    Task continueOpenRequestTask = Task.Run(() => openRequest.TrySetResult(frame));

                    logger.LogVerbose("Waiting for frame content to be read from {0}", this);

                    //wait until all frame data is read (especially important for queries and results)
                    await frame.WaitOnBodyRead().ConfigureAwait(false);
                }
                catch(Exception ex)
                {
                    using(logger.ThreadBinding())
                    {
                        //error occured during read operaton, assume connection is dead, switch state
                        Dispose(true, ex);
                    }
                }
            }

            //we stopped reading, fail all other open requests
            List<TaskCompletionSource<Frame>> unfinishedRequests;
            lock(_availableQueryIds)
            {
                unfinishedRequests = new List<TaskCompletionSource<Frame>>(_openRequests.Values);
                if(unfinishedRequests.Count > 0)
                {
                    logger.LogWarning("{0} closed, throwing connection closed error for {1} queries", this,
                                      unfinishedRequests.Count);
                }
            }

            //iterate over all open request and finish them with an exception
            var closedException = new IOException("Connection closed before receiving a result.");
            foreach(var req in unfinishedRequests)
                req.TrySetException(closedException);

            _readLoopCompleted.Set();
        }

        /// <summary>
        /// Registers for cluster changes.
        /// </summary>
        /// <returns> </returns>
        /// <exception cref="System.InvalidOperationException">Must be connected before Registration can take place</exception>
        /// <exception cref="CqlException">Could not register for cluster changes!</exception>
        public async Task RegisterForClusterChangesAsync(Logger logger)
        {
            var registerframe = new RegisterFrame(new List<string> {"TOPOLOGY_CHANGE", "STATUS_CHANGE"});
            Frame result =
                await SendRequestAsync(registerframe, logger, 1, false, CancellationToken.None).ConfigureAwait(false);

            if(!(result is ReadyFrame))
                throw new CqlException("Could not register for cluster changes!");

            //increase request count to prevent connection to go in Idle state
            Interlocked.Increment(ref _activeRequests);
        }

        /// <summary>
        /// Processes the event frame.
        /// </summary>
        /// <param name="frame"> The frame. </param>
        private void ProcessEvent(EventFrame frame)
        {
            if(frame.EventType.Equals("TOPOLOGY_CHANGE", StringComparison.InvariantCultureIgnoreCase) ||
               frame.EventType.Equals("STATUS_CHANGE", StringComparison.InvariantCultureIgnoreCase))
            {
                ClusterChange change;

                switch(frame.Change.ToLower())
                {
                    case "up":
                        change = ClusterChange.Up;
                        break;
                    case "down":
                        change = ClusterChange.Down;
                        break;
                    case "new_node":
                        change = ClusterChange.New;
                        break;
                    case "removed_node":
                        change = ClusterChange.Removed;
                        break;
                    default:
                        return;
                }

                if(OnClusterChange != null)
                    OnClusterChange(this, new ClusterChangedEvent(change, frame.Node.Address));
            }
        }

        /// <summary>
        /// Returns a <see cref="System.String" /> that represents this instance.
        /// </summary>
        /// <returns> A <see cref="System.String" /> that represents this instance. </returns>
        public override string ToString()
        {
            return string.Format("Connection {0} #{1}", Address, _nr);
        }
    }
}<|MERGE_RESOLUTION|>--- conflicted
+++ resolved
@@ -227,12 +227,8 @@
         /// <param name="error"> The error being the reason for the connection disposal </param>
         protected void Dispose(bool disposing, Exception error = null)
         {
-<<<<<<< HEAD
-            if(Interlocked.Exchange(ref _connectionState, 2) != 2)
-=======
             int previousState = Interlocked.Exchange(ref _connectionState, ConnectionState.Closed);
             if (previousState != ConnectionState.Closed)
->>>>>>> 707610f8
             {
                 if(disposing)
                 {
@@ -287,8 +283,8 @@
                 {
                     if(_connectTask == null)
                         _connectTask = OpenAsyncInternal(logger);
-                }
-            }
+                    }
+                }
 
             return _connectTask;
         }
@@ -298,11 +294,7 @@
         /// </summary>
         private async Task OpenAsyncInternal(Logger logger)
         {
-<<<<<<< HEAD
-            if(_connectionState == 2)
-=======
-            if (_connectionState == ConnectionState.Closed)
->>>>>>> 707610f8
+            if(_connectionState == ConnectionState.Closed)
                 throw new ObjectDisposedException("Connection disposed before opening!");
 
             try
@@ -399,8 +391,8 @@
 
             //set Linger State
             var lingerState = _config.SocketSoLinger >= 0
-                ? new LingerOption(true, _config.SocketSoLinger)
-                : new LingerOption(false, 0);
+                                  ? new LingerOption(true, _config.SocketSoLinger)
+                                  : new LingerOption(false, 0);
             _client.LingerState = lingerState;
 
             //connect within requested timeout
@@ -419,9 +411,9 @@
             var options = new OptionsFrame();
 
             var supported = await
-                SendRequestAsyncInternal(options, logger, 1, true, CancellationToken.None).ConfigureAwait(
-                    false)
-                as SupportedFrame;
+                            SendRequestAsyncInternal(options, logger, 1, true, CancellationToken.None).ConfigureAwait(
+                                false)
+                            as SupportedFrame;
 
             if(supported == null)
                 throw new ProtocolException(0, "Expected Supported frame not received");
@@ -460,13 +452,13 @@
 
             Frame response =
                 await
-                    SendRequestAsyncInternal(startup, logger, 1, true, CancellationToken.None).ConfigureAwait(false);
+                SendRequestAsyncInternal(startup, logger, 1, true, CancellationToken.None).ConfigureAwait(false);
 
             //authenticate if required
             var auth = response as AuthenticateFrame;
             if(auth != null)
                 await AuthenticateAsync(auth, logger).ConfigureAwait(false);
-                //no authenticate frame, so ready frame must be received
+            //no authenticate frame, so ready frame must be received
             else if(!(response is ReadyFrame))
                 throw new ProtocolException(0, "Expected Ready frame not received", response.TracingId);
 
@@ -533,8 +525,8 @@
                     var cred = new AuthResponseFrame(saslResponse);
                     var authResponse =
                         await
-                            SendRequestAsyncInternal(cred, logger, 1, true, CancellationToken.None).ConfigureAwait(
-                                false);
+                        SendRequestAsyncInternal(cred, logger, 1, true, CancellationToken.None).ConfigureAwait(
+                            false);
 
                     //dispose authResponse (makes sure all is read)
                     authResponse.Dispose();
@@ -544,7 +536,7 @@
                     if(success != null)
                     {
                         if(!authenticator.Authenticate(success.SaslResult))
-                        {
+                    {
                             throw new AuthenticationException(
                                 "Authentication failed, Authenticator rejected SASL result", authResponse.TracingId);
                         }
@@ -575,8 +567,8 @@
                 var cred = new CredentialsFrame(_config.Username, _config.Password);
                 var authResponse =
                     await
-                        SendRequestAsyncInternal(cred, logger, 1, true, CancellationToken.None).ConfigureAwait(
-                            false);
+                    SendRequestAsyncInternal(cred, logger, 1, true, CancellationToken.None).ConfigureAwait(
+                        false);
 
                 //dispose authResponse (makes sure all is read)
                 authResponse.Dispose();
@@ -603,8 +595,8 @@
                                               CancellationToken token)
         {
             return token.CanBeCanceled
-                ? SendCancellableRequestAsync(frame, logger, load, isConnecting, token)
-                : SendRequestAsyncInternal(frame, logger, load, isConnecting, token);
+                       ? SendCancellableRequestAsync(frame, logger, load, isConnecting, token)
+                       : SendRequestAsyncInternal(frame, logger, load, isConnecting, token);
         }
 
         /// <summary>
@@ -630,28 +622,16 @@
                     //ignore/log any exception of the handled task
                     // ReSharper disable once UnusedVariable
                     var logError = task.ContinueWith((sendTask, log) =>
-<<<<<<< HEAD
-                    {
-                        if(sendTask.Exception != null)
-                        {
-                            var logger1 = (Logger)log;
-                            logger1.LogWarning(
-                                "Cancelled query threw exception: {0}",
-                                sendTask.Exception.InnerException);
-                        }
-                    }, logger,
-=======
                                                          {
                                                              if(sendTask.Exception == null) 
                                                                  return;
 
-                                                             var logger1 = (Logger)log;
-                                                             logger1.LogWarning(
-                                                                 "Cancelled query threw exception: {0}",
-                                                                 sendTask.Exception.InnerException);
+                                                                 var logger1 = (Logger)log;
+                                                                 logger1.LogWarning(
+                                                                     "Cancelled query threw exception: {0}",
+                                                                     sendTask.Exception.InnerException);
 
                                                          }, logger,
->>>>>>> 707610f8
                                                      TaskContinuationOptions.OnlyOnFaulted |
                                                      TaskContinuationOptions.ExecuteSynchronously);
 
@@ -726,7 +706,7 @@
                     try
                     {
                         //final check to make sure we're connected
-                        if(_connectionState != 1)
+                        if(_connectionState != ConnectionState.Connected)
                             throw new IOException("Not connected");
 
                         logger.LogVerbose("Sending {0} Frame with Id {1}, to {2}", frame.OpCode, id, this);
@@ -785,7 +765,7 @@
                     }
 
                     //allow another frame to be send
-                    if(_connectionState != 2)
+                    if(_connectionState != ConnectionState.Closed)
                         _frameSubmitLock.Release();
 
                     //reduce load, we are done
@@ -816,13 +796,9 @@
                         throw;
                 }
             }
-<<<<<<< HEAD
             catch(ObjectDisposedException odex)
-=======
-            catch (ObjectDisposedException)
->>>>>>> 707610f8
-            {
-                throw new IOException("Connection closed while processing request");
+            {
+                throw new IOException("Connection closed while processing request", odex);
             }
             catch(Exception ex)
             {
@@ -847,11 +823,7 @@
             _readLoopCompleted.Reset();
 
             //while connected do
-<<<<<<< HEAD
-            while(_connectionState == 1)
-=======
-            while (_connectionState == ConnectionState.Connected)
->>>>>>> 707610f8
+            while(_connectionState == ConnectionState.Connected)
             {
                 try
                 {
@@ -926,7 +898,7 @@
                 {
                     logger.LogWarning("{0} closed, throwing connection closed error for {1} queries", this,
                                       unfinishedRequests.Count);
-                }
+            }
             }
 
             //iterate over all open request and finish them with an exception
@@ -963,7 +935,7 @@
         private void ProcessEvent(EventFrame frame)
         {
             if(frame.EventType.Equals("TOPOLOGY_CHANGE", StringComparison.InvariantCultureIgnoreCase) ||
-               frame.EventType.Equals("STATUS_CHANGE", StringComparison.InvariantCultureIgnoreCase))
+                frame.EventType.Equals("STATUS_CHANGE", StringComparison.InvariantCultureIgnoreCase))
             {
                 ClusterChange change;
 
