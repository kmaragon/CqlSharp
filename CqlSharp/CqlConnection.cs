﻿// CqlSharp - CqlSharp
// Copyright (c) 2014 Joost Reuzel
//   
// Licensed under the Apache License, Version 2.0 (the "License");
// you may not use this file except in compliance with the License.
// You may obtain a copy of the License at
//   
// http://www.apache.org/licenses/LICENSE-2.0
//  
// Unless required by applicable law or agreed to in writing, software
// distributed under the License is distributed on an "AS IS" BASIS,
// WITHOUT WARRANTIES OR CONDITIONS OF ANY KIND, either express or implied.
// See the License for the specific language governing permissions and
// limitations under the License.

using System;
using System.Collections.Concurrent;
using System.Data;
using System.Data.Common;
using System.Threading;
using System.Threading.Tasks;
<<<<<<< HEAD
using CqlSharp.Logging;
using CqlSharp.Network;
using CqlSharp.Network.Partition;
using CqlSharp.Protocol;
=======
using CqlSharp.Threading;
>>>>>>> aae0ff34

namespace CqlSharp
{
    /// <summary>
    /// A database connection to a Cassandra Cluster
    /// </summary>
    public class CqlConnection : DbConnection
    {
        private static readonly ConcurrentDictionary<string, Cluster> Clusters;

        private object _syncLock = new object();
        private Cluster _cluster;
        private Connection _connection;
        private string _connectionString;
        private int _connectionTimeout;
        private string _database;
        private bool _disposed;
        private CancellationTokenSource _openCancellationTokenSource;
        private CancellationTokenSource _userCancelTokenSource;
        private volatile Task _openTask;
        

        /// <summary>
        /// Initializes the <see cref="CqlConnection" /> class.
        /// </summary>
        static CqlConnection()
        {
            Clusters = new ConcurrentDictionary<string, Cluster>();
        }


        /// <summary>
        /// Initializes a new instance of the <see cref="CqlConnection" /> class.
        /// </summary>
        public CqlConnection()
        {
            _connectionString = string.Empty;
            _database = string.Empty;
            _connectionTimeout = 15;
        }

        /// <summary>
        /// Initializes a new instance of the <see cref="CqlConnection" /> class.
        /// </summary>
        /// <param name="connectionString"> The connection string. </param>
        public CqlConnection(string connectionString)
        {
            _connectionString = connectionString;
            _database = string.Empty;
            _connectionTimeout = 15;
        }

        /// <summary>
        /// Initializes a new instance of the <see cref="CqlConnection" /> class.
        /// </summary>
        /// <param name="config"> The config. </param>
        public CqlConnection(CqlConnectionStringBuilder config)
            : this(config.ToString())
        {
        }

        /// <summary>
        /// Gets the time to wait while establishing a connection before terminating the attempt and generating an error.
        /// </summary>
        /// <returns>
        /// The time (in seconds) to wait for a connection to open. The default value is determined by the specific type
        /// of connection that you are using.
        /// </returns>
        /// <filterpriority>2</filterpriority>
        public override int ConnectionTimeout
        {
            get { return _connectionTimeout; }
        }

        /// <summary>
        /// Gets or sets the cluster.
        /// </summary>
        /// <value> The cluster. </value>
        /// <exception cref="System.InvalidOperationException">CqlConnection must be open before further use.</exception>
        private Cluster Cluster
        {
            get
            {
                if(string.IsNullOrWhiteSpace(ConnectionString))
                {
                    throw new CqlException(
                        "ConnectionString must be set, before any operation on CqlConnection will succeed.");
                }

                if(_cluster == null)
                {
                    //get or add cluster based on connection string
                    _cluster = Clusters.GetOrAdd(ConnectionString, connString =>
                    {
                        //connection string unknown, create a new config 
                        var cc =
                            new CqlConnectionStringBuilder(connString);

                        //get normalized connection string
                        string normalizedConnectionString =
                            cc.ToString();

                        //get or add based on normalized string
                        return
                            Clusters.GetOrAdd(
                                normalizedConnectionString,
                                new Cluster(cc));
                    });
                }

                return _cluster;
            }
        }

        /// <summary>
<<<<<<< HEAD
        /// Gets or sets the throttle.
        /// </summary>
        /// <value> The throttle. </value>
        internal SemaphoreSlim Throttle
        {
            get
            {
                if(State != ConnectionState.Open)
                    throw new InvalidOperationException("CqlConnection must be open before further use.");

                return Cluster.Throttle;
            }
        }

        /// <summary>
        /// Gets the config related to this connection.
=======
        ///   Gets the config related to this connection.
>>>>>>> aae0ff34
        /// </summary>
        /// <value> The config </value>
        internal CqlConnectionStringBuilder Config
        {
            get { return Cluster.Config; }
        }

        /// <summary>
        /// Gets the logger manager.
        /// </summary>
        /// <value> The logger manager. </value>
        internal LoggerManager LoggerManager
        {
            get { return Cluster.LoggerManager; }
        }

        /// <summary>
        /// Gets a value indicating whether the CqlConnection provides exclusive connections.
        /// </summary>
        /// <value> <c>true</c> if [provides exclusive connections]; otherwise, <c>false</c> . </value>
        internal bool ProvidesExclusiveConnections
        {
            get
            {
                if(State != ConnectionState.Open)
                    throw new InvalidOperationException("CqlConnection must be open before further use.");

                return Cluster.ConnectionStrategy.ProvidesExclusiveConnections;
            }
        }

        /// <summary>
        /// Gets or sets the string used to open the connection.
        /// </summary>
        /// <returns>
        /// The connection string used to establish the initial connection. The exact contents of the connection string
        /// depend on the specific data source for this connection. The default value is an empty string.
        /// </returns>
        public override string ConnectionString
        {
            get { return _connectionString; }
            set { _connectionString = value; }
        }

        /// <summary>
        /// Gets the name of the database server to which to connect.
        /// </summary>
        /// <returns> The name of the database server to which to connect. The default value is an empty string. </returns>
        public override string DataSource
        {
            get
            {
                if(State != ConnectionState.Open)
                    throw new InvalidOperationException("CqlConnection must be open before further use.");

                return Cluster.Name;
            }
        }

        /// <summary>
        /// Gets the name of the current database after a connection is opened, or the database name specified in the connection
        /// string before the connection is opened.
        /// </summary>
        /// <returns>
        /// The name of the current database or the name of the database to be used after a connection is opened. The
        /// default value is an empty string.
        /// </returns>
        /// <exception cref="System.ObjectDisposedException">CqlConnection</exception>
        public override string Database
        {
            get
            {
                if(_disposed)
                    throw new ObjectDisposedException("CqlConnection");

                if(State == ConnectionState.Open)
                    return _database;

                return Config.Database;
            }
        }

        /// <summary>
        /// Gets a string that represents the version of the cluster to which the object is connected.
        /// </summary>
        /// <returns>
        /// The version of the database. The format of the string returned depends on the specific type of connection you
        /// are using.
        /// </returns>
        /// <exception cref="System.NotImplementedException"></exception>
        public override string ServerVersion
        {
            get
            {
                if(State != ConnectionState.Open)
                    throw new InvalidOperationException("CqlConnection must be open before further use.");

                return Cluster.CassandraVersion;
            }
        }

        /// <summary>
        /// Gets the CQL version supported by the cluster.
        /// </summary>
        /// <value>
        /// The CQL version.
        /// </value>
        /// <exception cref="System.InvalidOperationException">CqlConnection must be open before further use.</exception>
        public virtual string CqlVersion
        {
            get
            {
                if(State != ConnectionState.Open)
                    throw new InvalidOperationException("CqlConnection must be open before further use.");

                return Cluster.CqlVersion;
            }
        }

        /// <summary>
        /// Gets a string that describes the state of the connection.
        /// </summary>
        /// <returns>
        /// The state of the connection. The format of the string returned depends on the specific type of connection you
        /// are using.
        /// </returns>
        /// <exception cref="System.ObjectDisposedException">CqlConnection</exception>
        public override ConnectionState State
        {
            get
            {
                if(_disposed)
                    throw new ObjectDisposedException("CqlConnection");

                if(_openTask == null || _openTask.IsCanceled)
                    return ConnectionState.Closed;

                if(_openTask.IsFaulted || (_connection != null && !_connection.IsConnected))
                    return ConnectionState.Broken;

                if(!_openTask.IsCompleted)
                    return ConnectionState.Connecting;

                return ConnectionState.Open;
            }
        }

        internal ConcurrentDictionary<string, ResultFrame> PreparedQueryCache
        {
            get
            {
                if(State != ConnectionState.Open)
                    throw new InvalidOperationException("CqlConnection must be open before further use.");

                return Cluster.PreparedQueryCache;
            }
        }

        /// <summary>
        /// Shutdowns all interaction with the cluster as specified by the connection string.
        /// </summary>
        /// <remarks>
        /// This will close all open connection, and thereby fail all ongoing cql operations.
        /// </remarks>
        /// <param name="connectionString"> The connection string. </param>
        public static void Shutdown(string connectionString)
        {
            Cluster cluster;
            if(Clusters.TryGetValue(connectionString, out cluster))
            {
                var logger = cluster.LoggerManager.GetLogger("CqlSharp.CqlConnection.Shutdown");
                using(logger.ThreadBinding())
                {
                    cluster.Dispose();
                }
            }
        }

        /// <summary>
        /// Shutdowns all interactions with all known clusters
        /// </summary>
        /// <remarks>
        /// This will close all open connection, and thereby fail all ongoing cql operations.
        /// </remarks>
        public static void ShutdownAll()
        {
            foreach(var cluster in Clusters.Values)
            {
                var logger = cluster.LoggerManager.GetLogger("CqlSharp.CqlConnection.ShutdownAll");
                using(logger.ThreadBinding())
                {
                    cluster.Dispose();
                }
            }
        }

        /// <summary>
        /// Sets the connection timeout.
        /// </summary>
        /// <param name="timeout"> The timeout in seconds </param>
        public virtual void SetConnectionTimeout(int timeout)
        {
            _connectionTimeout = timeout < 0 ? 0 : timeout;
        }

        /// <summary>
        /// Starts a database transaction.
        /// </summary>
        /// <param name="isolationLevel"> Specifies the isolation level for the transaction. </param>
        /// <returns> An object representing the new transaction. </returns>
        /// <exception cref="System.NotSupportedException"></exception>
        protected override DbTransaction BeginDbTransaction(IsolationLevel isolationLevel)
        {
            return BeginTransaction();
        }

        /// <summary>
        /// Begins the transaction.
        /// </summary>
        /// <returns> </returns>
        public new virtual CqlBatchTransaction BeginTransaction()
        {
            return new CqlBatchTransaction(this);
        }

        /// <summary>
        /// Begins the transaction.
        /// </summary>
        /// <param name="isolationLevel"> The isolation level. </param>
        /// <returns> </returns>
        public new virtual CqlBatchTransaction BeginTransaction(IsolationLevel isolationLevel)
        {
            return new CqlBatchTransaction(this);
        }

        /// <summary>
        /// Changes the current database for an open connection.
        /// </summary>
        /// <param name="databaseName"> Specifies the name of the database for the connection to use. </param>
        /// <exception cref="System.InvalidOperationException">
        /// CqlConnection must be open before Database can be changed.
        /// or
        /// Changing a database is only supported with a ConnectionStrategy that offers exclusive connections
        /// </exception>
        public override void ChangeDatabase(string databaseName)
        {
            if(State != ConnectionState.Open)
                throw new InvalidOperationException("CqlConnection must be open before Database can be changed.");

            if(!Cluster.ConnectionStrategy.ProvidesExclusiveConnections)
            {
                throw new InvalidOperationException(
                    "Changing a database is only supported with a ConnectionStrategy that offers exclusive connections");
            }

            _database = databaseName;
        }

        /// <summary>
        /// Closes the connection to the database. This is the preferred method of closing any open connection.
        /// </summary>
        public override void Close()
        {
            if(State != ConnectionState.Closed)
            {
                var logger = LoggerManager.GetLogger("CqlSharp.CqlConnection.Close");

                try
                {
                    //wait until open is finished (may return immediatly)
                    _openTask.Wait();
                }
                catch(Exception ex)
                {
                    logger.LogVerbose("Closing connection that was not opened correctly: ", ex);
                }

                //return connection if any
                if(_connection != null)
                {
                    Cluster.ConnectionStrategy.ReturnConnection(_connection, ConnectionScope.Connection);
                    _connection = null;
                }

                //clear cluster
                _cluster = null;

                //clear database
                _database = string.Empty;

                //clear open task, such that open can be run again
                _openTask = null;
            }
        }

        /// <summary>
        /// Creates and returns a <see cref="T:CqlSharp.CqlCommand" /> object associated with the current connection.
        /// </summary>
        /// <returns> A <see cref="T:CqlSharp.CqlCommand" /> object. </returns>
        public virtual CqlCommand CreateCqlCommand()
        {
            return new CqlCommand(this);
        }

        /// <summary>
        /// Creates and returns a <see cref="T:System.Data.Common.DbCommand" /> object associated with the current connection.
        /// </summary>
        /// <returns> A <see cref="T:System.Data.Common.DbCommand" /> object. </returns>
        protected override DbCommand CreateDbCommand()
        {
            return CreateCqlCommand();
        }

        /// <summary>
        /// Opens a database connection with the settings specified by the
        /// <see
        ///     cref="P:System.Data.Common.DbConnection.ConnectionString" />
        /// .
        /// </summary>
        public override void Open()
        {
            try
            {
<<<<<<< HEAD
                _openCancellationTokenSource = ConnectionTimeout > 0
                    ? new CancellationTokenSource(TimeSpan.FromSeconds(ConnectionTimeout))
                    : new CancellationTokenSource();
=======
                if(State != ConnectionState.Closed)
                    throw new InvalidOperationException("Connection must be closed before it is opened");
                
                //dispose any old cancel tokens
                if (_userCancelTokenSource != null)
                    _userCancelTokenSource.Dispose();
                
                if (_openCancellationTokenSource != null)
                    _openCancellationTokenSource.Dispose();

                //setup cancel support by user
                _userCancelTokenSource = new CancellationTokenSource();

                //add timout cancellation if required
                if(ConnectionTimeout > 0)
                {
                    var timeoutSource = new CancellationTokenSource(TimeSpan.FromSeconds(ConnectionTimeout));
                    _openCancellationTokenSource =
                        CancellationTokenSource.CreateLinkedTokenSource(_userCancelTokenSource.Token,
                                                                        timeoutSource.Token);
                }
                else
                    _openCancellationTokenSource = _userCancelTokenSource;
>>>>>>> aae0ff34

                //finally call open
                Scheduler.RunSynchronously(() => OpenAsyncInternal(_openCancellationTokenSource.Token));
            }
<<<<<<< HEAD
            catch(AggregateException aex)
=======
            catch(OperationCanceledException ocex)
>>>>>>> aae0ff34
            {
                //check if user abort or timout
                if(_openCancellationTokenSource != null && ocex.CancellationToken == _openCancellationTokenSource.Token)
                {
                    //check if user abort
                    if(_userCancelTokenSource != null && _userCancelTokenSource.IsCancellationRequested)
                    {
                        throw new CqlException("CqlConnection Open has been aborted by user");
                    }

                    //timout
                    throw new TimeoutException("CqlConnection.Open timed out.");
                }
                
                //some other cancellation: rethrow
                throw;
            }
        }

        /// <summary>
        /// Cancels any ongoing open operation.
        /// </summary>
        public virtual void Cancel()
        {
<<<<<<< HEAD
            if(_openCancellationTokenSource != null)
                _openCancellationTokenSource.Cancel();
=======
            if (_userCancelTokenSource != null)
                _userCancelTokenSource.Cancel();
>>>>>>> aae0ff34
        }

        /// <summary>
        /// This is the asynchronous version of <see cref="M:System.Data.Common.DbConnection.Open" />. The cancellation token can
        /// optionally be honored.The default implementation invokes the synchronous
        /// <see
        ///     cref="M:System.Data.Common.DbConnection.Open" />
        /// call and returns a completed task. The default implementation will return a cancelled task if passed an already
        /// cancelled cancellationToken. Exceptions thrown by Open will be communicated via the returned Task Exception property.Do
        /// not invoke other methods and properties of the DbConnection object until the returned Task is complete.
        /// </summary>
        /// <param name="cancellationToken"> The cancellation instruction. </param>
        /// <returns> A task representing the asynchronous operation. </returns>
        /// <exception cref="System.InvalidOperationException">Connection must be closed before it is opened</exception>
        public override Task OpenAsync(CancellationToken cancellationToken)
        {
            if(State != ConnectionState.Closed)
                throw new InvalidOperationException("Connection must be closed before it is opened");

            return OpenAsyncInternal(cancellationToken);
        }

        /// <summary>
        /// Opens the connection.
        /// </summary>
        /// <returns> </returns>
        /// <exception cref="System.ObjectDisposedException">CqlConnection</exception>
        private Task OpenAsyncInternal(CancellationToken cancellationToken)
        {
            //check state. If closed, a new OpenTask can be created;
            if(State == ConnectionState.Closed)
            {
                lock(_syncLock)
                {
                    if(State == ConnectionState.Closed)
                    {
                        _openTask = OpenAsyncInternal2(cancellationToken);
                    }
                }
            }
            return _openTask;
        }
        
        /// <summary>
        ///   Opens the connection.
        /// </summary>
        /// <returns> </returns>
        /// <exception cref="System.ObjectDisposedException">CqlConnection</exception>
        private async Task OpenAsyncInternal2(CancellationToken cancellationToken)
        {
            //get a logger
            var logger = LoggerManager.GetLogger("CqlSharp.CqlConnection.Open");

            //make sure the cluster is open for connections
            await Cluster.OpenAsync(logger, cancellationToken).AutoConfigureAwait();

            //get a connection
            using(logger.ThreadBinding())
<<<<<<< HEAD
            {
                _connection = Cluster.ConnectionStrategy.GetOrCreateConnection(ConnectionScope.Connection,
                                                                               PartitionKey.None);
            }
=======
                _connection = Cluster.ConnectionStrategy.GetOrCreateConnection(ConnectionScope.Connection,
                                                                                PartitionKey.None);
>>>>>>> aae0ff34

            //set database to its default
            _database = Cluster.Config.Database;
        }

        /// <summary>
        /// Requests a connection to be used for a command. Will reuse connection level connection if available
        /// </summary>
        /// <returns> An open connection </returns>
        internal Connection GetConnection(PartitionKey partitionKey = default(PartitionKey))
        {
            if(State != ConnectionState.Open)
                throw new CqlException("CqlConnection is not open for use");

            //reuse the connection if any available on connection level
            Connection connection = _connection ??
                                    Cluster.ConnectionStrategy.GetOrCreateConnection(ConnectionScope.Command,
                                                                                     partitionKey);

            if(connection == null)
                throw new CqlException("Unable to obtain a Cql network connection.");

            return connection;
        }

        /// <summary>
        /// Releases the unmanaged resources used by the <see cref="T:System.ComponentModel.Component" /> and optionally releases
        /// the managed resources.
        /// </summary>
        /// <param name="disposing">
        /// true to release both managed and unmanaged resources; false to release only unmanaged
        /// resources.
        /// </param>
        protected override void Dispose(bool disposing)
        {
            if(!_disposed && disposing)
            {
                if(State == ConnectionState.Connecting)
                {
                    try
                    {
                        //wait until open is finished (may return immediatly)
                        _openTask.Wait();
                    }
                        // ReSharper disable EmptyGeneralCatchClause
                    catch
                    {
                        //ignore here
                    }
                    // ReSharper restore EmptyGeneralCatchClause
                }

                if(State == ConnectionState.Open)
                {
                    //return connection if any
                    if(_connection != null)
                    {
                        Cluster.ConnectionStrategy.ReturnConnection(_connection, ConnectionScope.Connection);
                        _connection = null;
                    }
                }

                //clear cluster
                _cluster = null;

                //clear database
                _database = string.Empty;

                _disposed = true;
            }
            base.Dispose(disposing);
        }
    }
}<|MERGE_RESOLUTION|>--- conflicted
+++ resolved
@@ -19,14 +19,11 @@
 using System.Data.Common;
 using System.Threading;
 using System.Threading.Tasks;
-<<<<<<< HEAD
 using CqlSharp.Logging;
 using CqlSharp.Network;
 using CqlSharp.Network.Partition;
 using CqlSharp.Protocol;
-=======
 using CqlSharp.Threading;
->>>>>>> aae0ff34
 
 namespace CqlSharp
 {
@@ -47,7 +44,7 @@
         private CancellationTokenSource _openCancellationTokenSource;
         private CancellationTokenSource _userCancelTokenSource;
         private volatile Task _openTask;
-        
+
 
         /// <summary>
         /// Initializes the <see cref="CqlConnection" /> class.
@@ -120,21 +117,21 @@
                 {
                     //get or add cluster based on connection string
                     _cluster = Clusters.GetOrAdd(ConnectionString, connString =>
-                    {
-                        //connection string unknown, create a new config 
-                        var cc =
-                            new CqlConnectionStringBuilder(connString);
-
-                        //get normalized connection string
-                        string normalizedConnectionString =
-                            cc.ToString();
-
-                        //get or add based on normalized string
-                        return
-                            Clusters.GetOrAdd(
-                                normalizedConnectionString,
-                                new Cluster(cc));
-                    });
+                                                                       {
+                                                                           //connection string unknown, create a new config 
+                                                                           var cc =
+                                                                               new CqlConnectionStringBuilder(connString);
+
+                                                                           //get normalized connection string
+                                                                           string normalizedConnectionString =
+                                                                               cc.ToString();
+
+                                                                           //get or add based on normalized string
+                                                                           return
+                                                                               Clusters.GetOrAdd(
+                                                                                   normalizedConnectionString,
+                                                                                   new Cluster(cc));
+                                                                       });
                 }
 
                 return _cluster;
@@ -142,26 +139,7 @@
         }
 
         /// <summary>
-<<<<<<< HEAD
-        /// Gets or sets the throttle.
-        /// </summary>
-        /// <value> The throttle. </value>
-        internal SemaphoreSlim Throttle
-        {
-            get
-            {
-                if(State != ConnectionState.Open)
-                    throw new InvalidOperationException("CqlConnection must be open before further use.");
-
-                return Cluster.Throttle;
-            }
-        }
-
-        /// <summary>
-        /// Gets the config related to this connection.
-=======
         ///   Gets the config related to this connection.
->>>>>>> aae0ff34
         /// </summary>
         /// <value> The config </value>
         internal CqlConnectionStringBuilder Config
@@ -485,14 +463,9 @@
         {
             try
             {
-<<<<<<< HEAD
-                _openCancellationTokenSource = ConnectionTimeout > 0
-                    ? new CancellationTokenSource(TimeSpan.FromSeconds(ConnectionTimeout))
-                    : new CancellationTokenSource();
-=======
                 if(State != ConnectionState.Closed)
                     throw new InvalidOperationException("Connection must be closed before it is opened");
-                
+
                 //dispose any old cancel tokens
                 if (_userCancelTokenSource != null)
                     _userCancelTokenSource.Dispose();
@@ -510,32 +483,27 @@
                     _openCancellationTokenSource =
                         CancellationTokenSource.CreateLinkedTokenSource(_userCancelTokenSource.Token,
                                                                         timeoutSource.Token);
-                }
+            }
                 else
                     _openCancellationTokenSource = _userCancelTokenSource;
->>>>>>> aae0ff34
 
                 //finally call open
                 Scheduler.RunSynchronously(() => OpenAsyncInternal(_openCancellationTokenSource.Token));
             }
-<<<<<<< HEAD
-            catch(AggregateException aex)
-=======
             catch(OperationCanceledException ocex)
->>>>>>> aae0ff34
             {
                 //check if user abort or timout
                 if(_openCancellationTokenSource != null && ocex.CancellationToken == _openCancellationTokenSource.Token)
                 {
                     //check if user abort
                     if(_userCancelTokenSource != null && _userCancelTokenSource.IsCancellationRequested)
-                    {
+            {
                         throw new CqlException("CqlConnection Open has been aborted by user");
                     }
 
                     //timout
                     throw new TimeoutException("CqlConnection.Open timed out.");
-                }
+            }
                 
                 //some other cancellation: rethrow
                 throw;
@@ -547,13 +515,8 @@
         /// </summary>
         public virtual void Cancel()
         {
-<<<<<<< HEAD
-            if(_openCancellationTokenSource != null)
-                _openCancellationTokenSource.Cancel();
-=======
             if (_userCancelTokenSource != null)
                 _userCancelTokenSource.Cancel();
->>>>>>> aae0ff34
         }
 
         /// <summary>
@@ -577,7 +540,7 @@
         }
 
         /// <summary>
-        /// Opens the connection.
+        ///   Opens the connection.
         /// </summary>
         /// <returns> </returns>
         /// <exception cref="System.ObjectDisposedException">CqlConnection</exception>
@@ -596,9 +559,9 @@
             }
             return _openTask;
         }
-        
-        /// <summary>
-        ///   Opens the connection.
+
+        /// <summary>
+        /// Opens the connection.
         /// </summary>
         /// <returns> </returns>
         /// <exception cref="System.ObjectDisposedException">CqlConnection</exception>
@@ -612,15 +575,10 @@
 
             //get a connection
             using(logger.ThreadBinding())
-<<<<<<< HEAD
             {
                 _connection = Cluster.ConnectionStrategy.GetOrCreateConnection(ConnectionScope.Connection,
-                                                                               PartitionKey.None);
-            }
-=======
-                _connection = Cluster.ConnectionStrategy.GetOrCreateConnection(ConnectionScope.Connection,
-                                                                                PartitionKey.None);
->>>>>>> aae0ff34
+                                                                           PartitionKey.None);
+            }
 
             //set database to its default
             _database = Cluster.Config.Database;
@@ -665,7 +623,7 @@
                         //wait until open is finished (may return immediatly)
                         _openTask.Wait();
                     }
-                        // ReSharper disable EmptyGeneralCatchClause
+                    // ReSharper disable EmptyGeneralCatchClause
                     catch
                     {
                         //ignore here
