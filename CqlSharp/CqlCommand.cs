// CqlSharp - CqlSharp
// Copyright (c) 2014 Joost Reuzel
//   
// Licensed under the Apache License, Version 2.0 (the "License");
// you may not use this file except in compliance with the License.
// You may obtain a copy of the License at
//   
// http://www.apache.org/licenses/LICENSE-2.0
//  
// Unless required by applicable law or agreed to in writing, software
// distributed under the License is distributed on an "AS IS" BASIS,
// WITHOUT WARRANTIES OR CONDITIONS OF ANY KIND, either express or implied.
// See the License for the specific language governing permissions and
// limitations under the License.

using System;
using System.Data;
using System.Data.Common;
using System.Threading;
using System.Threading.Tasks;
using CqlSharp.Logging;
using CqlSharp.Memory;
using CqlSharp.Network;
using CqlSharp.Network.Partition;
using CqlSharp.Protocol;

namespace CqlSharp
{
    /// <summary>
    /// A Cql query
    /// </summary>
    public class CqlCommand : DbCommand
    {
        private CancellationTokenSource _cancelTokenSource;
        private string _commandText;
        private int _commandTimeout;
        private CommandType _commandType;
        private CqlConnection _connection;
        private CqlParameterCollection _parameters;
        private PartitionKey _partitionKey;
        private bool _prepared;
        private string _query;
        private ICqlQueryResult _queryResult;
        private CqlConsistency _consistency;
        private int _load;
        private bool _useBuffering;

        /// <summary>
        /// Initializes a new instance of the <see cref="CqlCommand" /> class.
        /// </summary>
        /// <param name="connection"> The connection. </param>
        /// <param name="cql"> The CQL. </param>
        /// <param name="level"> The level. </param>
        public CqlCommand(CqlConnection connection, string cql = "", CqlConsistency level = CqlConsistency.One)
        {
            _connection = connection;
            _commandText = cql;
            _consistency = level;
            _prepared = false;
            _load = 1;
            _useBuffering = connection.Config.UseBuffering;
            _commandType = CommandType.Text;
            _commandTimeout = connection.Config.CommandTimeout;
        }

        /// <summary>
<<<<<<< HEAD
        /// Initializes a new instance of the <see cref="CqlCommand" /> class.
        /// </summary>
        /// <param name="connection">The connection.</param>
        /// <param name="cql">The CQL text.</param>
        /// <param name="level">The consistency level.</param>
=======
        /// Initializes a new instance of the <see cref="CqlCommand" /> class. Uses a default consistency level One
        /// </summary>
        /// <param name="connection"> The connection. </param>
        /// <param name="cql"> The CQL. </param>
        /// <param name="level"> The level. </param>
>>>>>>> 707610f8
        public CqlCommand(IDbConnection connection, string cql = "", CqlConsistency level = CqlConsistency.One)
            : this((CqlConnection)connection, cql, level)
        {
        }

        /// <summary>
        /// Initializes a new instance of the <see cref="CqlCommand" /> class.
        /// </summary>
        public CqlCommand()
        {
            _prepared = false;
            _load = 1;
            _commandType = CommandType.Text;
        }

        /// <summary>
        /// Gets or sets a value indicating whether to use local serial for Compare-And-Set (CAS) write operations.
        /// </summary>
        /// <value>
        /// <c>true</c> if use local serial for Compare-And-Set (CAS)  write operations; otherwise, <c>false</c>.
        /// </value>
        // ReSharper disable once InconsistentNaming
        public virtual bool UseCASLocalSerial { get; set; }

        /// <summary>
        /// Gets or sets a value indicating whether to use response buffering.
        /// </summary>
        /// <value> <c>true</c> if buffering should be used; otherwise, <c>false</c> . </value>
        public virtual bool UseBuffering
        {
            get { return _useBuffering; }
            set { _useBuffering = value; }
        }

        /// <summary>
        /// Gets or sets a value indicating whether tracing enabled should be enabled.
        /// </summary>
        /// <value> <c>true</c> if tracing enabled; otherwise, <c>false</c> . </value>
        public virtual bool EnableTracing { get; set; }

        /// <summary>
        /// Indication of the load this query generates (e.g. the number of expected returned rows). Used by connection stratagies
        /// for balancing
        /// queries over connections.
        /// </summary>
        /// <value> The load. Defaults to 1 </value>
        public virtual int Load
        {
            get { return _load; }
            set { _load = value; }
        }

        /// <summary>
        /// Gets a value indicating whether this command is prepared.
        /// </summary>
        /// <value> <c>true</c> if this command is prepared; otherwise, <c>false</c> . </value>
        public virtual bool IsPrepared
        {
            get { return _prepared; }
        }

        /// <summary>
        /// Gets or sets the consistency level to use with this command Defaults to CqlConsisteny.One.
        /// </summary>
        /// <value> The consistency. </value>
        public virtual CqlConsistency Consistency
        {
            get { return _consistency; }
            set { _consistency = value; }
        }

        /// <summary>
        /// The partition key, used to route queries to corresponding nodes in the cluster
        /// </summary>
        /// <value> The partition key. </value>
        public virtual PartitionKey PartitionKey
        {
            get
            {
                if(_partitionKey == null)
                    _partitionKey = new PartitionKey();

                return _partitionKey;
            }
        }

        #region CommandText

        /// <summary>
        /// Gets or sets the text command to run against the data source.
        /// </summary>
        /// <returns> The text command to execute. The default value is an empty string (""). </returns>
        public override string CommandText
        {
            get { return _commandText; }
            set
            {
                _commandText = value;
                _query = null;
            }
        }

        /// <summary>
        /// Gets the query.
        /// </summary>
        /// <value> The query. </value>
        /// <exception cref="System.NotSupportedException">Only Text and TableDirect queries are supported</exception>
        private string Query
        {
            get
            {
                if(_query == null)
                {
                    switch(CommandType)
                    {
                        case CommandType.Text:
                            _query = CommandText;
                            break;
                        case CommandType.TableDirect:
                            _query = "select * from '" + CommandText.Trim() + "';";
                            break;
                        default:
                            throw new NotSupportedException("Only Text and TableDirect queries are supported");
                    }
                }

                return _query;
            }
        }

        #endregion

        #region Parameters

        /// <summary>
        /// Gets a value indicating whether this command has any parameters.
        /// </summary>
        /// <value>
        /// <c>true</c> if  this command has any parameters; otherwise, <c>false</c>.
        /// </value>
        public virtual bool HasParameters
        {
            get { return _parameters != null && _parameters.Count > 0; }
        }

        /// <summary>
        /// Gets the parameters that need to be set before executing a prepared query
        /// </summary>
        /// <value> The parameters. </value>
        /// <exception cref="CqlException">Parameters are available only after a query has been prepared</exception>
        public new virtual CqlParameterCollection Parameters
        {
            get
            {
                if(_parameters == null)
                    _parameters = new CqlParameterCollection();

                return _parameters;
            }
        }

        /// <summary>
        /// Gets the collection of <see cref="T:System.Data.Common.DbParameter" /> objects.
        /// </summary>
        /// <returns> The parameters of the SQL statement or stored procedure. </returns>
        protected override DbParameterCollection DbParameterCollection
        {
            get { return Parameters; }
        }

        /// <summary>
        /// Creates a new instance of a <see cref="T:CqlSharp.CqlParameter" /> object.
        /// </summary>
        /// <returns> A <see cref="T:CqlSharp.CqlParameter" /> object. </returns>
        public new virtual CqlParameter CreateParameter()
        {
            return new CqlParameter();
        }

        /// <summary>
        /// Creates a new instance of a <see cref="T:System.Data.Common.DbParameter" /> object.
        /// </summary>
        /// <returns> A <see cref="T:System.Data.Common.DbParameter" /> object. </returns>
        protected override DbParameter CreateDbParameter()
        {
            return CreateParameter();
        }

        #endregion

        /// <summary>
        /// Gets or sets the wait time before terminating the attempt to execute a command and generating an error.
        /// </summary>
        /// <returns> The time (in seconds) to wait for the command to execute. The default value is 30 seconds. </returns>
        /// <exception cref="System.NotSupportedException"></exception>
        public override int CommandTimeout
        {
            get { return _commandTimeout; }
            set { _commandTimeout = value; }
        }

        /// <summary>
        /// Indicates or specifies how the <see cref="P:System.Data.IDbCommand.CommandText" /> property is interpreted.
        /// </summary>
        /// <returns> One of the <see cref="T:System.Data.CommandType" /> values. The default is Text. </returns>
        /// <exception cref="System.ArgumentException">Only Text and TableDirect commands are supported</exception>
        public override CommandType CommandType
        {
            get { return _commandType; }
            set
            {
                if(value == CommandType.StoredProcedure)
                    throw new ArgumentException("Only Text and TableDirect commands are supported");

                if(value != _commandType)
                {
                    _commandType = value;
                    _query = null;
                }
            }
        }

        /// <summary>
        /// Gets the last query result. This may provide more information on the effects of a
        /// query, especially for NonQueries.
        /// </summary>
        /// <value> The last query result. </value>
        public virtual ICqlQueryResult LastQueryResult
        {
            get { return _queryResult; }
        }

        /// <summary>
        /// Gets or sets the <see cref="T:CqlSharp.CqlConnection" /> used by this <see cref="T:CqlSharp.CqlCommand" />.
        /// </summary>
        /// <returns> The connection to the data source. </returns>
        public new virtual CqlConnection Connection
        {
            get { return _connection; }
            set { _connection = value; }
        }

        /// <summary>
        /// Gets or sets the <see cref="T:System.Data.Common.DbConnection" /> used by this
        /// <see
        ///     cref="T:System.Data.Common.DbCommand" />
        /// .
        /// </summary>
        /// <returns> The connection to the data source. </returns>
        protected override DbConnection DbConnection
        {
            get { return Connection; }
            set { Connection = (CqlConnection)value; }
        }

        /// <summary>
        /// Gets or sets the <see cref="P:System.Data.Common.DbCommand.DbTransaction" /> within which this
        /// <see
        ///     cref="T:System.Data.Common.DbCommand" />
        /// object executes.
        /// </summary>
        /// <returns>
        /// The transaction within which a Command object of a .NET Framework data provider executes. The default value
        /// is a null reference (Nothing in Visual Basic).
        /// </returns>
        /// <exception cref="System.NotSupportedException"></exception>
        protected override DbTransaction DbTransaction
        {
            get { return Transaction; }
            set { Transaction = (CqlBatchTransaction)value; }
        }

        /// <summary>
        /// Gets or sets the <see cref="T:CqlSharp.CqlBatchTransaction" /> within which this <see cref="T:CqlSharp.CqlCommand" />
        /// object executes.
        /// </summary>
        /// <returns>
        /// The transaction within which a Command object of a .NET Framework data provider executes. The default value is
        /// a null reference (Nothing in Visual Basic).
        /// </returns>
        public new virtual CqlBatchTransaction Transaction { get; set; }

        /// <summary>
        /// Gets or sets a value indicating whether the command object should be visible in a customized interface control.
        /// </summary>
        /// <returns> true, if the command object should be visible in a control; otherwise false. The default is true. </returns>
        public override bool DesignTimeVisible { get; set; }


        /// <summary>
        /// Gets or sets how command results are applied to the <see cref="T:System.Data.DataRow" /> when used by the Update method
        /// of a
        /// <see
        ///     cref="T:System.Data.Common.DbDataAdapter" />
        /// .
        /// </summary>
        /// <returns>
        /// One of the <see cref="T:System.Data.UpdateRowSource" /> values. The default is Both unless the command is
        /// automatically generated. Then the default is None.
        /// </returns>
        public override UpdateRowSource UpdatedRowSource { get; set; }

        /// <summary>
        /// Enables rows to be returned/queried in batches of the give page size.
        /// </summary>
        /// <value>
        /// The size of the page. If PageSize &lt; = 0; no paging will be applied, otherwise the number indicates the
        /// number of rows to fetch in each batch. Default = 0
        /// </value>
        public virtual int PageSize { get; set; }

        /// <summary>
        /// Gets or sets the state used to fetch a next page of results. This value is set/reset by a
        /// DataReader instance
        /// </summary>
        /// <value> The state of the paging. </value>
        internal byte[] PagingState { get; set; }

        /// <summary>
        /// Executes the query, and returns the value of the first column of the first row.
        /// </summary>
        /// <returns> </returns>
        public override object ExecuteScalar()
        {
            try
            {
                var token = SetupCancellationToken();
                return ExecuteScalarAsync(token).Result;
            }
            catch(AggregateException aex)
            {
                throw aex.InnerException;
            }
        }

        /// <summary>
        /// Cancels the execution of this command.
        /// </summary>
        public override void Cancel()
        {
            if(_cancelTokenSource != null)
                _cancelTokenSource.Cancel();
        }

        /// <summary>
        /// Performs application-defined tasks associated with freeing, releasing, or resetting unmanaged resources.
        /// </summary>
        /// <filterpriority>2</filterpriority>
        protected override void Dispose(bool disposing)
        {
            if(disposing && _cancelTokenSource != null)
            {
                _cancelTokenSource.Dispose();
                _cancelTokenSource = null;
            }

            base.Dispose(disposing);
        }

        /// <summary>
        /// Setups the cancellation token.
        /// </summary>
        /// <returns> </returns>
        private CancellationToken SetupCancellationToken()
        {
            //dispose any old token
            if(_cancelTokenSource != null)
                _cancelTokenSource.Dispose();

            //setup new token
            _cancelTokenSource = CommandTimeout > 0
                ? new CancellationTokenSource(CommandTimeout*1000)
<<<<<<< HEAD
                                     : new CancellationTokenSource();
=======
                : new CancellationTokenSource();
>>>>>>> 707610f8
            return _cancelTokenSource.Token;
        }

        /// <summary>
        /// Executes the reader.
        /// </summary>
        /// <returns> </returns>
        public new virtual CqlDataReader ExecuteReader()
        {
            return ExecuteReader(CommandBehavior.Default);
        }

        /// <summary>
        /// Executes the query.
        /// </summary>
        /// <param name="behavior"> The behavior. </param>
        /// <returns> </returns>
        public new virtual CqlDataReader ExecuteReader(CommandBehavior behavior)
        {
            try
            {
                var token = SetupCancellationToken();
                return ExecuteReaderAsync(behavior, token).Result;
            }
            catch(AggregateException aex)
            {
                throw aex.InnerException;
            }
        }

        /// <summary>
        /// Executes the query.
        /// </summary>
        /// <param name="behavior"> An instance of <see cref="T:System.Data.CommandBehavior" /> . </param>
        /// <returns> CqlDataReader that can be used to read the results </returns>
        /// <remarks>
        /// Invokes ExecuteReader
        /// </remarks>
        protected override DbDataReader ExecuteDbDataReader(CommandBehavior behavior)
        {
            return ExecuteReader(behavior);
        }

        /// <summary>
        /// Executes the query asynchronous.
        /// </summary>
        /// <returns> </returns>
        public new virtual Task<CqlDataReader> ExecuteReaderAsync()
        {
            return ExecuteReaderAsync(CommandBehavior.Default, CancellationToken.None);
        }

        /// <summary>
        /// Executes the reader asynchronous.
        /// </summary>
        /// <param name="cancellationToken"> The cancellation token. </param>
        /// <returns> </returns>
        public new virtual Task<CqlDataReader> ExecuteReaderAsync(CancellationToken cancellationToken)
        {
            return ExecuteReaderAsync(CommandBehavior.Default, cancellationToken);
        }

        /// <summary>
        /// Executes the query asynchronous.
        /// </summary>
        /// <param name="behavior"> The behavior. </param>
        /// <returns> </returns>
        public new virtual Task<CqlDataReader> ExecuteReaderAsync(CommandBehavior behavior)
        {
            return ExecuteReaderAsync(behavior, CancellationToken.None);
        }

        protected override async Task<DbDataReader> ExecuteDbDataReaderAsync(CommandBehavior behavior,
                                                                             CancellationToken cancellationToken)
        {
            return await ExecuteReaderAsync(behavior, cancellationToken).ConfigureAwait(false);
        }

        /// <summary>
        /// Executes the reader asynchronous.
        /// </summary>
        /// <param name="behavior"> The behavior. </param>
        /// <param name="cancellationToken"> The cancellation token. </param>
        /// <returns> </returns>
        public new virtual async Task<CqlDataReader> ExecuteReaderAsync(CommandBehavior behavior,
<<<<<<< HEAD
                                                                CancellationToken cancellationToken)
=======
                                                                        CancellationToken cancellationToken)
>>>>>>> 707610f8
        {
            var result = await ExecuteReaderAsyncInternal(behavior, cancellationToken).ConfigureAwait(false);

            var reader = new CqlDataReader(this, result,
                                           behavior.HasFlag(CommandBehavior.CloseConnection) ? _connection : null);
            _queryResult = reader;
            return reader;
        }

        /// <summary>
        /// Executes the query async.
        /// </summary>
        /// <typeparam name="T"> class representing the rows returned </typeparam>
        /// <returns> </returns>
        public virtual Task<CqlDataReader<T>> ExecuteReaderAsync<T>() where T : class, new()
        {
            return ExecuteReaderAsync<T>(CommandBehavior.Default, CancellationToken.None);
        }


        /// <summary>
        /// Executes the query async.
        /// </summary>
        /// <typeparam name="T"> class representing the rows returned </typeparam>
        /// <param name="behavior"> The behavior. </param>
        /// <returns> </returns>
        public virtual Task<CqlDataReader<T>> ExecuteReaderAsync<T>(CommandBehavior behavior) where T : class, new()
        {
            return ExecuteReaderAsync<T>(behavior, CancellationToken.None);
        }

        /// <summary>
        /// Executes the query async.
        /// </summary>
        /// <typeparam name="T"> class representing the rows returned </typeparam>
        /// <param name="cancellationToken"> The cancellation token. </param>
        /// <returns> </returns>
        public virtual Task<CqlDataReader<T>> ExecuteReaderAsync<T>(CancellationToken cancellationToken)
            where T : class, new()
        {
            return ExecuteReaderAsync<T>(CommandBehavior.Default, cancellationToken);
        }

        /// <summary>
        /// Executes the query async.
        /// </summary>
        /// <typeparam name="T"> class representing the rows returned </typeparam>
        /// <param name="behavior"> The behavior. </param>
        /// <param name="cancellationToken"> The cancellation token. </param>
        /// <returns> </returns>
        public virtual async Task<CqlDataReader<T>> ExecuteReaderAsync<T>(CommandBehavior behavior,
                                                                          CancellationToken cancellationToken)
            where T : class, new()
        {
            var result = await ExecuteReaderAsyncInternal(behavior, cancellationToken).ConfigureAwait(false);

            var reader = new CqlDataReader<T>(this, result,
                                              behavior.HasFlag(CommandBehavior.CloseConnection) ? _connection : null);
            _queryResult = reader;
            return reader;
        }

        /// <summary>
        /// Executes the query.
        /// </summary>
        /// <typeparam name="T"> class representing the rows returned </typeparam>
        /// <returns> CqlDataReader that can be used to read the results </returns>
        /// <remarks>
        /// Utility wrapper around ExecuteReaderAsync
        /// </remarks>
        public virtual CqlDataReader<T> ExecuteReader<T>() where T : class, new()
        {
            return ExecuteReader<T>(CommandBehavior.Default);
        }

        /// <summary>
        /// Executes the query.
        /// </summary>
        /// <typeparam name="T"> class representing the rows returned </typeparam>
        /// <param name="behavior"> The behavior. </param>
        /// <returns> CqlDataReader that can be used to read the results </returns>
        /// <remarks>
        /// Utility wrapper around ExecuteReaderAsync
        /// </remarks>
        public virtual CqlDataReader<T> ExecuteReader<T>(CommandBehavior behavior) where T : class, new()
        {
            try
            {
                var token = SetupCancellationToken();
                return ExecuteReaderAsync<T>(behavior, token).Result;
            }
            catch(AggregateException aex)
            {
                throw aex.InnerException;
            }
        }

        /// <summary>
        /// Executes the select (read) operation asynchronous.
        /// </summary>
        /// <param name="behavior"> The behavior. </param>
        /// <param name="cancellationToken"> The cancellation token. </param>
        /// <returns> </returns>
        /// <exception cref="System.ArgumentException">Command behavior not supported;behavior</exception>
        internal async Task<ResultFrame> ExecuteReaderAsyncInternal(CommandBehavior behavior,
                                                                    CancellationToken cancellationToken)
        {
            //clear last result
            _queryResult = null;

            if(behavior.HasFlag(CommandBehavior.SequentialAccess))
                UseBuffering = false;

            if(behavior.HasFlag(CommandBehavior.KeyInfo) ||
<<<<<<< HEAD
                behavior.HasFlag(CommandBehavior.SchemaOnly) ||
                behavior.HasFlag(CommandBehavior.SingleRow))
=======
               behavior.HasFlag(CommandBehavior.SchemaOnly) ||
               behavior.HasFlag(CommandBehavior.SingleRow))
>>>>>>> 707610f8
            {
                var ex = new ArgumentException("Command behavior not supported", "behavior");
                _queryResult = new CqlError(ex);
                throw ex;
            }


            var logger = _connection.LoggerManager.GetLogger("CqlSharp.CqlCommand.ExecuteReader");

            logger.LogVerbose("Waiting on Throttle");

            //wait until allowed
            _connection.Throttle.Wait(cancellationToken);

            try
            {
                logger.LogVerbose("Start executing query");

                ResultFrame result =
                    await RunWithRetry(SendQueryAsync, logger, cancellationToken).ConfigureAwait(false);

                if(result.CqlResultType != CqlResultType.Rows)
                {
                    var ex = new CqlException("Can not create a DataReader for non-select query.");
                    logger.LogError("Error executing reader: {0}", ex);
                    _queryResult = new CqlError(ex, result.TracingId);
                    throw ex;
                }

                logger.LogQuery("Query {0} returned {1} results", Query, result.Count);

                //copy metadata from prepared query cache if necessary
                if(_prepared && result.ResultMetaData.NoMetaData)
                    result.ResultMetaData.CopyColumnsFrom(_connection.PreparedQueryCache[Query].ResultMetaData);

                return result;
            }
            finally
            {
                _connection.Throttle.Release();
            }
        }

        /// <summary>
        /// Executes the query, and returns the value of the first column of the first row.
        /// </summary>
        /// <param name="token"> The cancellation token. </param>
        /// <returns> </returns>
        /// <exception cref="CqlException">Execute Scalar Query yield no results</exception>
        public override async Task<object> ExecuteScalarAsync(CancellationToken token)
        {
            object result;

            using(var reader = await ExecuteReaderAsync(token).ConfigureAwait(false))
            {
                if(await reader.ReadAsync(token).ConfigureAwait(false))
                    result = reader[0] ?? DBNull.Value;
                else
                    result = null;
            }

            return result;
        }

        /// <summary>
        /// Executes a SQL statement against a connection object.
        /// </summary>
        /// <returns> The number of rows affected. </returns>
        public override int ExecuteNonQuery()
        {
            try
            {
                var token = SetupCancellationToken();
                return ExecuteNonQueryAsync(token).Result;
            }
            catch(AggregateException aex)
            {
                throw aex.InnerException;
            }
        }

        /// <summary>
        /// Executes the non query asynchronous.
        /// </summary>
        /// <param name="token"> The token. </param>
        /// <returns> </returns>
        public override async Task<int> ExecuteNonQueryAsync(CancellationToken token)
        {
            //clear last result
            _queryResult = null;

            //check token first
            token.ThrowIfCancellationRequested();

            var logger = _connection.LoggerManager.GetLogger("CqlSharp.CqlCommand.ExecuteNonQuery");

            //attempt to add to the current transaction if any
            if(EnlistInTransactionIfAny())
            {
                logger.LogVerbose("Query {0} was enlisted with a CqlBatchTransaction", Query);
                return 1;
            }

            logger.LogVerbose("Waiting on Throttle");

            //wait until allowed
            _connection.Throttle.Wait(token);

            try
            {
                logger.LogVerbose("Start executing query");

                ResultFrame result = await RunWithRetry(SendQueryAsync, logger, token).ConfigureAwait(false);
                switch(result.CqlResultType)
                {
                    case CqlResultType.Rows:
                        var reader = new CqlDataReader(this, result, null);
                        _queryResult = reader;
                        logger.LogQuery("Query {0} returned {1} results", Query, reader.Count);
                        return -1;

                    case CqlResultType.Void:
                        logger.LogQuery("Query {0} executed succesfully", Query);
                        _queryResult = new CqlVoid(result.TracingId);
                        return 1;

                    case CqlResultType.SchemaChange:
                        logger.LogQuery("Query {0} resulted in {1}.{2} {3}", Query, result.Keyspace, result.Table,
                                        result.Change);

                        _queryResult = new CqlSchemaChange(result.Keyspace, result.Table, result.Change,
                                                           result.TracingId);

                        return -1;

                    case CqlResultType.SetKeyspace:
                        logger.LogQuery("Query {0} resulted in keyspace set to {1}", Query, result.Keyspace);
                        _queryResult = new CqlSetKeyspace(result.Keyspace, result.TracingId);

                        return -1;

                    default:
                        var ex = new CqlException("Unexpected type of result received: " + result.CqlResultType);
                        _queryResult = new CqlError(ex, result.TracingId);
                        throw ex;
                }
            }
            finally
            {
                _connection.Throttle.Release();
            }
        }

        #region Batch

        /// <summary>
        /// Executes a batch
        /// </summary>
        internal void ExecuteBatch()
        {
            try
            {
                var token = SetupCancellationToken();
                // ReSharper disable once MethodSupportsCancellation
                ExecuteBatchAsync(token).Wait();
            }
            catch(AggregateException aex)
            {
                throw aex.InnerException;
            }
        }

        /// <summary>
        /// Executes the batch asynchronous.
        /// </summary>
        /// <param name="token">The token.</param>
        /// <returns></returns>
        /// <exception cref="CqlException">Unexpected type of result received</exception>
        internal async Task ExecuteBatchAsync(CancellationToken token)
        {
            //check token first
            token.ThrowIfCancellationRequested();

            var logger = _connection.LoggerManager.GetLogger("CqlSharp.CqlBatchTransaction.Commit");

            logger.LogVerbose("Waiting on Throttle");

            //wait until allowed
            _connection.Throttle.Wait(token);

            try
            {
                //continue?
                token.ThrowIfCancellationRequested();

                logger.LogVerbose("Start executing batch");

                ResultFrame result = await RunWithRetry(SendBatchAsync, logger, token).ConfigureAwait(false);
                switch(result.CqlResultType)
                {
                    case CqlResultType.Void:
                        logger.LogQuery("Bath executed succesfully");
                        _queryResult = new CqlVoid(result.TracingId);
                        break;

                    default:
                        var ex =
                            new CqlException("Unexpected type of result received for a batch operation: " +
                                             result.CqlResultType);
                        _queryResult = new CqlError(ex, result.TracingId);
                        throw ex;
                }
            }
            finally
            {
                _connection.Throttle.Release();
            }
        }

        #endregion

        #region Prepare

        /// <summary>
        /// Creates a prepared (or compiled) version of the command on the data source.
        /// </summary>
        public override void Prepare()
        {
            var logger = _connection.LoggerManager.GetLogger("CqlSharp.CqlCommand.Prepare");

            ResultFrame result;
            if(_connection.PreparedQueryCache.TryGetValue(Query, out result))
            {
                FinalizePrepare(result, true);
                logger.LogVerbose("Prepared query {0} from Cache", Query);
            }
            else
            {
                try
                {
                    var token = SetupCancellationToken();
                    // ReSharper disable once MethodSupportsCancellation
                    PrepareAsyncInternal(token, logger).Wait();
                }
                catch(AggregateException aex)
                {
                    throw aex.InnerException;
                }
                finally
                {
                    _cancelTokenSource = null;
                }
            }
        }

        /// <summary>
        /// Prepares the command asynchronous.
        /// </summary>
        /// <returns> </returns>
        public virtual Task PrepareAsync()
        {
            return PrepareAsync(CancellationToken.None);
        }

        /// <summary>
        /// Prepares the command asynchronous.
        /// </summary>
        /// <param name="token"> The cancellation token. </param>
        /// <returns> </returns>
        public virtual Task PrepareAsync(CancellationToken token)
        {
            var logger = _connection.LoggerManager.GetLogger("CqlSharp.CqlCommand.Prepare");

            ResultFrame result;
            if(_connection.PreparedQueryCache.TryGetValue(Query, out result))
            {
                FinalizePrepare(result, true);

                logger.LogVerbose("Prepared query {0} from Cache", Query);

                //return a already completed task
                return TaskCache.CompletedTask;
            }

            //nothing from cache, go the long way
            return PrepareAsyncInternal(token, logger);
        }

        /// <summary>
        /// Finalizes a prepare operation.
        /// </summary>
        /// <param name="result"> The result. </param>
        /// <param name="fromCache"> if set to <c>true</c> [from cache]. </param>
        private void FinalizePrepare(ResultFrame result, bool fromCache)
        {
            _queryResult = new CqlPrepared(fromCache, result.TracingId);

            //set as prepared
            _prepared = true;

            //set parameters collection
            if(_parameters == null || _parameters.Count == 0)
                _parameters = new CqlParameterCollection(result.QueryMetaData);

            //fix the parameter collection (if not done so already)
            _parameters.Fixate();
        }

        /// <summary>
        /// Prepares the command asynchronous by sending an actual prepare request to the server.
        /// </summary>
        /// <param name="token"> The cancellation token. </param>
        /// <param name="logger"> </param>
        /// <returns> </returns>
        private async Task PrepareAsyncInternal(CancellationToken token, Logger logger)
        {
            logger.LogVerbose("Waiting on Throttle");

            //wait until allowed
            _connection.Throttle.Wait(token);

            try
            {
                //continue?
                token.ThrowIfCancellationRequested();

                logger.LogVerbose("Start executing prepare query");

                ResultFrame result = await RunWithRetry(SendPrepareAsync, logger, token).ConfigureAwait(false);

                FinalizePrepare(result, false);

                logger.LogQuery("Prepared query {0}", Query);
            }
            finally
            {
                _connection.Throttle.Release();
            }
        }

        #endregion

        #region Frame submission

        /// <summary>
        /// Runs the given function, and retries it on a new connection when I/O or node errors occur
        /// </summary>
        /// <param name="executeFunc"> The function to execute. </param>
        /// <param name="logger"> The logger. </param>
        /// <param name="token"> The token. </param>
        /// <returns> </returns>
        /// <exception cref="CqlException">Failed to return query result after max amount of attempts</exception>
        private async Task<ResultFrame> RunWithRetry(
            Func<Connection, Logger, CancellationToken, Task<ResultFrame>> executeFunc, Logger logger,
            CancellationToken token)
        {
            //attempts are one plus number of retries
            int attempts = 1 + _connection.Config.MaxQueryRetries;

            //keep trying until faulted
            for(int attempt = 0; attempt < attempts; attempt++)
            {
                //continue?
                token.ThrowIfCancellationRequested();

                //get me a connection
                Connection connection;
                using(logger.ThreadBinding())
                {
                    connection = _connection.GetConnection(PartitionKey);
                }

                try
                {
                    //set correct database if necessary
                    if(!string.IsNullOrWhiteSpace(_connection.Database) &&
<<<<<<< HEAD
                        !_connection.Database.Equals(connection.CurrentKeySpace))
=======
                       !_connection.Database.Equals(connection.CurrentKeySpace))
>>>>>>> 707610f8
                    {
                        var useQuery = "use \"" + _connection.Database.Trim() + "\";";

                        logger.LogVerbose("Changing Database: {0} using {1}", useQuery, connection);

                        var useFrame = new QueryFrame(useQuery, CqlConsistency.One, null);
                        var result =
                            await connection.SendRequestAsync(useFrame, logger, 1, false, token).ConfigureAwait(false)
                                as ResultFrame;
                        if(result == null || result.CqlResultType != CqlResultType.SetKeyspace)
                        {
                            if(result != null)
                                result.Dispose();

                            throw new CqlException("Unexpected frame received");
                        }
                        //assume success
                        result.Dispose();
                    }

                    //execute
                    return await executeFunc(connection, logger, token).ConfigureAwait(false);
                }
                catch(TaskCanceledException)
                {
                    throw;
                }
                catch(ProtocolException pex)
                {
                    if(attempt == attempts - 1)
                    {
                        logger.LogError("Query failed after {0} attempts with error {1}", attempts, pex);
                        _queryResult = new CqlError(pex, pex.TracingId);
                        throw;
                    }

                    switch(pex.Code)
                    {
                        case ErrorCode.Unprepared:
                            //preperation code is unknown! Perhaps server restarted without us knowing.
                            //Flush all preparedIds, and retry
                            logger.LogWarning(
                                "Query preparation id was invalid. Perhaps {0} has been rebooted. Clearing all preparation data of {0}.",
                                connection.Node);
                            connection.Node.PreparedQueryIds.Clear();
                            continue;

                        case ErrorCode.IsBootstrapping:
                        case ErrorCode.Overloaded:
                            //IO or node status related error, go for rerun
                            logger.LogWarning("Query to {0} failed because server returned {1}, going for retry",
                                              connection, pex.Code.ToString());
                            continue;
                        default:
                            logger.LogWarning("Query failed with {0} error: {1}", pex.Code.ToString(), pex.Message);
                            //some other Cql error (syntax ok?), quit
                            _queryResult = new CqlError(pex, pex.TracingId);
                            throw;
                    }
                }
                catch(Exception ex)
                {
                    if(attempt == attempts - 1)
                    {
                        //out of attempts
                        logger.LogError("Query failed after {0} attempts with error {1}", attempts, ex);
                        _queryResult = new CqlError(ex);
                        throw;
                    }

                    if(_connection.Config.ConnectionStrategy == ConnectionStrategy.Exclusive)
                    {
                        //using exclusive connection strategy. If connection fails, do not recover
                        logger.LogError("Query failed on exclusive connection with error {0}", ex);
                        _queryResult = new CqlError(ex);
                        throw;
                    }

                    //connection probably collapsed, go an try again
                    logger.LogWarning("Query to {0} failed, going for retry. {1}", connection, ex);
                }
            }

            var failed = new CqlException("Failed to return query result after max amount of attempts");
            _queryResult = new CqlError(failed);
            throw failed;
        }


        /// <summary>
        /// Prepares the query async on the given connection.
        /// </summary>
        /// <param name="connection"> The connection. </param>
        /// <param name="logger"> The logger. </param>
        /// <param name="token"> The token. </param>
        /// <returns> </returns>
        /// <exception cref="CqlException">Unexpected frame received  + response.OpCode</exception>
        private Task<ResultFrame> SendPrepareAsync(Connection connection, Logger logger, CancellationToken token)
        {
            return SendPrepareAsync(Query, connection, logger, token);
        }


        /// <summary>
        /// Prepares the query async on the given connection.
        /// </summary>
        /// <param name="query">the query to prepare </param>
        /// <param name="connection"> The connection. </param>
        /// <param name="logger"> The logger. </param>
        /// <param name="token"> The token. </param>
        /// <returns> </returns>
        /// <exception cref="CqlException">Unexpected frame received  + response.OpCode</exception>
        private async Task<ResultFrame> SendPrepareAsync(string query, Connection connection, Logger logger,
                                                         CancellationToken token)
        {
            //create prepare frame
            var request = new PrepareFrame(query);

            //update frame with tracing option if requested
            if(EnableTracing)
                request.Flags |= FrameFlags.Tracing;

            logger.LogVerbose("Sending prepare {0} using {1}", query, connection);

            //send prepare request
            using(
                Frame response =
                    await connection.SendRequestAsync(request, logger, 1, false, token).ConfigureAwait(false)
                )
            {
                var result = response as ResultFrame;
                if(result == null)
                    throw new CqlException("Unexpected frame received " + response.OpCode);

                _connection.PreparedQueryCache[query] = result;
                connection.Node.PreparedQueryIds[query] = result.PreparedQueryId;

                return result;
            }
        }


        /// <summary>
        /// Executes the query async on the given connection
        /// </summary>
        /// <param name="connection"> The connection. </param>
        /// <param name="logger"> The logger. </param>
        /// <param name="token"> The token. </param>
        /// <returns> </returns>
        /// <exception cref="CqlException">Unexpected frame received</exception>
        private async Task<ResultFrame> SendQueryAsync(Connection connection, Logger logger,
                                                       CancellationToken token)
        {
            QueryFrameBase queryFrame;
            if(_prepared)
            {
                byte[] queryId;
                if(!connection.Node.PreparedQueryIds.TryGetValue(Query, out queryId))
                {
                    ResultFrame prepareResult =
                        await SendPrepareAsync(connection, logger, token).ConfigureAwait(false);

                    queryId = prepareResult.PreparedQueryId;
                }

                queryFrame = new ExecuteFrame(queryId, Consistency, Parameters.Serialize());

                logger.LogVerbose("Sending execute {0} using {1}", Query, connection);
            }
            else
            {
                byte[][] values = _parameters != null && _parameters.Count > 0 ? _parameters.Serialize() : null;
                queryFrame = new QueryFrame(Query, Consistency, values);
                logger.LogVerbose("Sending query {0} using {1}", Query, connection);
            }

            //set page size (if any)
            if(PageSize > 0)
                queryFrame.PageSize = PageSize;

            //set paging state
            if(PagingState != null)
            {
                logger.LogVerbose("Query is to fetch a next page of data");
                queryFrame.PagingState = PagingState;
            }

            //set local serial
            if(UseCASLocalSerial)
            {
                logger.LogVerbose("Using LocalSerial consistency for CAS prepare and propose");
                queryFrame.SerialConsistency = SerialConsistency.LocalSerial;
            }

            //update frame with tracing option if requested
            if(EnableTracing)
                queryFrame.Flags |= FrameFlags.Tracing;

            Frame response =
                await connection.SendRequestAsync(queryFrame, logger, Load, false, token).ConfigureAwait(false);

            var result = response as ResultFrame;
            if(result != null)
            {
                //read all the data into a buffer, if requested
                if(UseBuffering)
                {
                    logger.LogVerbose("Buffering used, reading all data");
                    await result.BufferDataAsync().ConfigureAwait(false);
                }

                return result;
            }

            //unexpected frame received!
            response.Dispose();
            throw new CqlException("Unexpected frame received " + response.OpCode);
        }

        /// <summary>
        /// Adds this command to the current batch transaction.
        /// </summary>
        private bool EnlistInTransactionIfAny()
        {
            if(Transaction != null)
            {
                var batchedCommand = new BatchFrame.BatchedCommand
<<<<<<< HEAD
                                         {
                                             IsPrepared = IsPrepared,
                                             CqlQuery = Query,
                    ParameterValues = HasParameters ? Parameters.Serialize() : null
                                         };
=======
                {
                    IsPrepared = IsPrepared,
                    CqlQuery = Query,
                    ParameterValues = HasParameters ? Parameters.Values : null
                };
>>>>>>> 707610f8

                Transaction.Commands.Add(batchedCommand);

                return true;
            }

            return false;
        }

        /// <summary>
        /// Executes the query async on the given connection
        /// </summary>
        /// <param name="connection"> The connection. </param>
        /// <param name="logger"> The logger. </param>
        /// <param name="token"> The token. </param>
        /// <returns> </returns>
        /// <exception cref="CqlException">Unexpected frame received</exception>
        private async Task<ResultFrame> SendBatchAsync(Connection connection, Logger logger,
                                                       CancellationToken token)
        {
            var batchFrame = new BatchFrame(Transaction.BatchType, Transaction.Consistency);
            foreach(var command in Transaction.Commands)
            {
                if(command.IsPrepared)
                {
                    byte[] queryId;
                    if(!connection.Node.PreparedQueryIds.TryGetValue(command.CqlQuery, out queryId))
                    {
                        ResultFrame prepareResult =
                            await SendPrepareAsync(command.CqlQuery, connection, logger, token).ConfigureAwait(false);

                        queryId = prepareResult.PreparedQueryId;
                    }
                    command.QueryId = queryId;
                }

                batchFrame.Commands.Add(command);
            }

            //update frame with tracing option if requested
            if(EnableTracing)
                batchFrame.Flags |= FrameFlags.Tracing;

            logger.LogVerbose("Sending batch command using {0}", connection);

            Frame response =
                await connection.SendRequestAsync(batchFrame, logger, Load, false, token).ConfigureAwait(false);

            var result = response as ResultFrame;
            if(result != null)
                return result;

            //unexpected frame received!
            response.Dispose();
            throw new CqlException("Unexpected frame received " + response.OpCode);
        }

        #endregion
    }
}<|MERGE_RESOLUTION|>--- conflicted
+++ resolved
@@ -64,24 +64,16 @@
         }
 
         /// <summary>
-<<<<<<< HEAD
-        /// Initializes a new instance of the <see cref="CqlCommand" /> class.
+        /// Initializes a new instance of the <see cref="CqlCommand" /> class. Uses a default consistency level One
         /// </summary>
         /// <param name="connection">The connection.</param>
         /// <param name="cql">The CQL text.</param>
         /// <param name="level">The consistency level.</param>
-=======
-        /// Initializes a new instance of the <see cref="CqlCommand" /> class. Uses a default consistency level One
-        /// </summary>
-        /// <param name="connection"> The connection. </param>
-        /// <param name="cql"> The CQL. </param>
-        /// <param name="level"> The level. </param>
->>>>>>> 707610f8
         public CqlCommand(IDbConnection connection, string cql = "", CqlConsistency level = CqlConsistency.One)
             : this((CqlConnection)connection, cql, level)
         {
         }
-
+        
         /// <summary>
         /// Initializes a new instance of the <see cref="CqlCommand" /> class.
         /// </summary>
@@ -449,11 +441,7 @@
             //setup new token
             _cancelTokenSource = CommandTimeout > 0
                 ? new CancellationTokenSource(CommandTimeout*1000)
-<<<<<<< HEAD
                                      : new CancellationTokenSource();
-=======
-                : new CancellationTokenSource();
->>>>>>> 707610f8
             return _cancelTokenSource.Token;
         }
 
@@ -539,11 +527,7 @@
         /// <param name="cancellationToken"> The cancellation token. </param>
         /// <returns> </returns>
         public new virtual async Task<CqlDataReader> ExecuteReaderAsync(CommandBehavior behavior,
-<<<<<<< HEAD
                                                                 CancellationToken cancellationToken)
-=======
-                                                                        CancellationToken cancellationToken)
->>>>>>> 707610f8
         {
             var result = await ExecuteReaderAsyncInternal(behavior, cancellationToken).ConfigureAwait(false);
 
@@ -658,13 +642,8 @@
                 UseBuffering = false;
 
             if(behavior.HasFlag(CommandBehavior.KeyInfo) ||
-<<<<<<< HEAD
                 behavior.HasFlag(CommandBehavior.SchemaOnly) ||
                 behavior.HasFlag(CommandBehavior.SingleRow))
-=======
-               behavior.HasFlag(CommandBehavior.SchemaOnly) ||
-               behavior.HasFlag(CommandBehavior.SingleRow))
->>>>>>> 707610f8
             {
                 var ex = new ArgumentException("Command behavior not supported", "behavior");
                 _queryResult = new CqlError(ex);
@@ -719,12 +698,12 @@
             object result;
 
             using(var reader = await ExecuteReaderAsync(token).ConfigureAwait(false))
-            {
+                {
                 if(await reader.ReadAsync(token).ConfigureAwait(false))
                     result = reader[0] ?? DBNull.Value;
                 else
                     result = null;
-            }
+                }
 
             return result;
         }
@@ -1041,11 +1020,7 @@
                 {
                     //set correct database if necessary
                     if(!string.IsNullOrWhiteSpace(_connection.Database) &&
-<<<<<<< HEAD
                         !_connection.Database.Equals(connection.CurrentKeySpace))
-=======
-                       !_connection.Database.Equals(connection.CurrentKeySpace))
->>>>>>> 707610f8
                     {
                         var useQuery = "use \"" + _connection.Database.Trim() + "\";";
 
@@ -1273,19 +1248,11 @@
             if(Transaction != null)
             {
                 var batchedCommand = new BatchFrame.BatchedCommand
-<<<<<<< HEAD
                                          {
                                              IsPrepared = IsPrepared,
                                              CqlQuery = Query,
                     ParameterValues = HasParameters ? Parameters.Serialize() : null
                                          };
-=======
-                {
-                    IsPrepared = IsPrepared,
-                    CqlQuery = Query,
-                    ParameterValues = HasParameters ? Parameters.Values : null
-                };
->>>>>>> 707610f8
 
                 Transaction.Commands.Add(batchedCommand);
 
