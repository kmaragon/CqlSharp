--- conflicted
+++ resolved
@@ -36,157 +36,6 @@
         /// </summary>
         private static readonly Dictionary<Keyword, object> DefaultValues
             = new Dictionary<Keyword, object>
-<<<<<<< HEAD
-            {
-                {Keyword.Servers, ""},
-                {Keyword.Port, 9042},
-                {Keyword.Username, null},
-                {Keyword.Password, null},
-                {Keyword.Database, string.Empty},
-                {Keyword.DiscoveryScope, DiscoveryScope.None},
-                {Keyword.ConnectionStrategy, ConnectionStrategy.Balanced},
-                {Keyword.CqlVersion, "3.0.2"},
-                {Keyword.MaxDownTime, 60*60*1000}, //node max down for 1 hour
-                {Keyword.MinDownTime, 500}, //Node min down for 500 milli sec
-                {Keyword.MaxConnectionsPerNode, 2},
-                {Keyword.MaxConnections, -1},
-                {Keyword.NewConnectionTreshold, 10},
-                {Keyword.MaxConcurrentQueries, -1},
-                {Keyword.MaxConnectionIdleTime, 10},
-                {Keyword.MaxQueryRetries, 3},
-                {Keyword.LoggerFactory, "Null"},
-                {Keyword.LogLevel, LogLevel.Info},
-                {Keyword.UseBuffering, true},
-                {Keyword.AllowCompression, true},
-                {Keyword.CompressionTreshold, 2048},
-                {Keyword.SocketConnectTimeout, 0},
-                {Keyword.SocketSoLinger, -1},
-                {Keyword.SocketKeepAlive, -1L},
-                {Keyword.SocketSendBufferSize, 8192},
-                {Keyword.SocketReceiveBufferSize, 8192}
-            };
-
-        /// <summary>
-        /// The mapping of connection string strings to allowed keywords
-        /// </summary>
-        private static readonly Dictionary<string, Keyword> Keywords =
-            new Dictionary<string, Keyword>(StringComparer.OrdinalIgnoreCase)
-            {
-                {"servers", Keyword.Servers},
-                {"server", Keyword.Servers},
-                {"nodes", Keyword.Servers},
-                {"node", Keyword.Servers},
-                {"port", Keyword.Port},
-                {"database", Keyword.Database},
-                {"keyspace", Keyword.Database},
-                {"default database", Keyword.Database},
-                {"default keyspace", Keyword.Database},
-                {"discovery scope", Keyword.DiscoveryScope},
-                {"discoveryscope", Keyword.DiscoveryScope},
-                {"connection strategy", Keyword.ConnectionStrategy},
-                {"connectionstrategy", Keyword.ConnectionStrategy},
-                {"cql", Keyword.CqlVersion},
-                {"version", Keyword.CqlVersion},
-                {"cql version", Keyword.CqlVersion},
-                {"cqlversion", Keyword.CqlVersion},
-                {"user name", Keyword.Username},
-                {"user id", Keyword.Username},
-                {"username", Keyword.Username},
-                {"user", Keyword.Username},
-                {"password", Keyword.Password},
-                {"max downtime", Keyword.MaxDownTime},
-                {"maxdowntime", Keyword.MaxDownTime},
-                {"min downtime", Keyword.MinDownTime},
-                {"mindowntime", Keyword.MinDownTime},
-                {"max connections", Keyword.MaxConnections},
-                {"maxconnections", Keyword.MaxConnections},
-                {"connections per node", Keyword.MaxConnectionsPerNode},
-                {"max connections per node", Keyword.MaxConnectionsPerNode},
-                {"maxconnectionspernode", Keyword.MaxConnectionsPerNode},
-                {"connectionspernode", Keyword.MaxConnectionsPerNode},
-                {"maxpernode", Keyword.MaxConnectionsPerNode},
-                {"max per node", Keyword.MaxConnectionsPerNode},
-                {"newconnectiontreshold", Keyword.NewConnectionTreshold},
-                {"new connection treshold", Keyword.NewConnectionTreshold},
-                {"treshold", Keyword.NewConnectionTreshold},
-                {"connection treshold", Keyword.NewConnectionTreshold},
-                {"maxconcurrentqueries", Keyword.MaxConcurrentQueries},
-                {"max concurrent queries", Keyword.MaxConcurrentQueries},
-                {"max concurrent", Keyword.MaxConcurrentQueries},
-                {"concurrent queries", Keyword.MaxConcurrentQueries},
-                {"concurrentqueries", Keyword.MaxConcurrentQueries},
-                {"max queries", Keyword.MaxConcurrentQueries},
-                {"maxqueries", Keyword.MaxConcurrentQueries},
-                {"throttle", Keyword.MaxConcurrentQueries},
-                {"maxconnectionidletime", Keyword.MaxConnectionIdleTime},
-                {"max connection idle time", Keyword.MaxConnectionIdleTime},
-                {"connectionidletime", Keyword.MaxConnectionIdleTime},
-                {"connection idle time", Keyword.MaxConnectionIdleTime},
-                {"maxidletime", Keyword.MaxConnectionIdleTime},
-                {"max idle time", Keyword.MaxConnectionIdleTime},
-                {"retries", Keyword.MaxQueryRetries},
-                {"queryretries", Keyword.MaxQueryRetries},
-                {"query retries", Keyword.MaxQueryRetries},
-                {"maxretries", Keyword.MaxQueryRetries},
-                {"max retries", Keyword.MaxQueryRetries},
-                {"maxqueryretries", Keyword.MaxQueryRetries},
-                {"max query retries", Keyword.MaxQueryRetries},
-                {"logger", Keyword.LoggerFactory},
-                {"loggerfactory", Keyword.LoggerFactory},
-                {"logger factory", Keyword.LoggerFactory},
-                {"loglevel", Keyword.LogLevel},
-                {"level", Keyword.LogLevel},
-                {"log level", Keyword.LogLevel},
-                {"log", Keyword.LogLevel},
-                {"buffering", Keyword.UseBuffering},
-                {"use buffering", Keyword.UseBuffering},
-                {"usebuffering", Keyword.UseBuffering},
-                {"compression", Keyword.AllowCompression},
-                {"allow compression", Keyword.AllowCompression},
-                {"enable compression", Keyword.AllowCompression},
-                {"support compression", Keyword.AllowCompression},
-                {"allowcompression", Keyword.AllowCompression},
-                {"enablecompression", Keyword.AllowCompression},
-                {"supportcompression", Keyword.AllowCompression},
-                {"compressiontreshold", Keyword.CompressionTreshold},
-                {"compression treshold", Keyword.CompressionTreshold},
-                {"compressionsize", Keyword.CompressionTreshold},
-                {"compression size", Keyword.CompressionTreshold},
-                {"min compression size", Keyword.CompressionTreshold},
-                {"mincompressionsize", Keyword.CompressionTreshold},
-                {"socketconnecttimeout", Keyword.SocketConnectTimeout},
-                {"socket connect timeout", Keyword.SocketConnectTimeout},
-                {"connecttimeout", Keyword.SocketConnectTimeout},
-                {"connect timeout", Keyword.SocketConnectTimeout},
-                {"socket so linger", Keyword.SocketSoLinger},
-                {"socketsolinger", Keyword.SocketSoLinger},
-                {"socket solinger", Keyword.SocketSoLinger},
-                {"socket linger", Keyword.SocketSoLinger},
-                {"socketlinger", Keyword.SocketSoLinger},
-                {"so linger", Keyword.SocketSoLinger},
-                {"solinger", Keyword.SocketSoLinger},
-                {"linger", Keyword.SocketSoLinger},
-                {"socket keep alive", Keyword.SocketKeepAlive},
-                {"socketkeepalive", Keyword.SocketKeepAlive},
-                {"keep alive", Keyword.SocketKeepAlive},
-                {"keepalive", Keyword.SocketKeepAlive},
-                {"socket send buffer size", Keyword.SocketSendBufferSize},
-                {"socketsendbuffersize", Keyword.SocketSendBufferSize},
-                {"send buffer size", Keyword.SocketSendBufferSize},
-                {"sendbuffersize", Keyword.SocketSendBufferSize},
-                {"send buffer", Keyword.SocketSendBufferSize},
-                {"sendbuffer", Keyword.SocketSendBufferSize},
-                {"socket receive buffer size", Keyword.SocketReceiveBufferSize},
-                {"socketreceivebuffersize", Keyword.SocketReceiveBufferSize},
-                {"receive buffer size", Keyword.SocketReceiveBufferSize},
-                {"receivebuffersize", Keyword.SocketReceiveBufferSize},
-                {"receive buffer", Keyword.SocketReceiveBufferSize},
-                {"receivebuffer", Keyword.SocketReceiveBufferSize},
-            };
-
-        /// <summary>
-        /// The server addresses, translated from server name to server IPAddress
-=======
                   {
                       {Keyword.Servers, ""},
                       {Keyword.Port, 9042},
@@ -218,7 +67,7 @@
                   };
 
         /// <summary>
-        ///   The mapping of connection string strings to allowed keywords
+        /// The mapping of connection string strings to allowed keywords
         /// </summary>
         private static readonly Dictionary<string, Keyword> Keywords =
             new Dictionary<string, Keyword>(StringComparer.OrdinalIgnoreCase)
@@ -338,8 +187,7 @@
                 };
 
         /// <summary>
-        ///   The server addresses, translated from server name to server IPAddress
->>>>>>> 3079be72
+        /// The server addresses, translated from server name to server IPAddress
         /// </summary>
         private Dictionary<string, IPAddress> _serverAddresses;
 
@@ -388,8 +236,8 @@
                 Keyword k;
                 if(Keywords.TryGetValue(keyword, out k))
                     SetValue(k, value);
+                }
             }
-        }
 
         /// <summary>
         /// Gets or sets a list of addresses or ip's pointing to nodes in Cassandra cluster.
@@ -432,8 +280,8 @@
                                         nameOrAddress).
                                         FirstOrDefault(
                                             addr =>
-                                                addr.AddressFamily ==
-                                                AddressFamily.
+                                            addr.AddressFamily ==
+                                            AddressFamily.
                                                 InterNetwork);
                             }
 
@@ -694,7 +542,7 @@
         /// <remarks>
         /// The linger time in seconds. If the linger time is negative, the default
         /// IP timeouts are applied. When the linger time is zero, an immediate
-        /// connection reset is send upon socket closure. Otherwise, the socket waits for the
+        /// connection reset is send upon socket closure. Otherwise, the socket waits for the 
         /// givan amount of time for the last buffers to be send.
         /// </remarks>
         public int SocketSoLinger
@@ -991,11 +839,11 @@
             {
                 string trimmed = str.Trim();
                 if(StringComparer.OrdinalIgnoreCase.Equals(trimmed, "true") ||
-                   StringComparer.OrdinalIgnoreCase.Equals(trimmed, "yes"))
+                    StringComparer.OrdinalIgnoreCase.Equals(trimmed, "yes"))
                     return true;
 
                 if(StringComparer.OrdinalIgnoreCase.Equals(trimmed, "false") ||
-                   StringComparer.OrdinalIgnoreCase.Equals(trimmed, "no"))
+                    StringComparer.OrdinalIgnoreCase.Equals(trimmed, "no"))
                     return false;
 
                 return bool.Parse(str);
