--- conflicted
+++ resolved
@@ -45,8 +45,8 @@
                     {
                         if(_loader == null)
                             _loader = new Loader();
+                        }
                     }
-                }
                 return _loader;
             }
         }
@@ -104,13 +104,8 @@
             string subPath = AppDomain.CurrentDomain.RelativeSearchPath;
 
             //or in bin directory (asp.net)
-<<<<<<< HEAD
-            if(Directory.Exists(path + "\\bin"))
-                catalog.Catalogs.Add(new DirectoryCatalog(path + "\\bin", conventions));
-=======
             if (!string.IsNullOrEmpty(subPath) && Directory.Exists(subPath))
                 catalog.Catalogs.Add(new DirectoryCatalog(subPath, conventions));
->>>>>>> 707610f8
 
             //create container
             var container = new CompositionContainer(catalog, CompositionOptions.Default);
@@ -124,17 +119,17 @@
             {
                 //in case of any loading errors, load only the loggers and authenticators, and serializers that we implement
                 LoggerFactories = new List<ILoggerFactory>
-                {
-                    new NullLoggerFactory(),
-                    new ConsoleLoggerFactory(),
-                    new DebugLoggerFactory(),
-                    new TraceLoggerFactory()
-                };
+                                      {
+                                          new NullLoggerFactory(),
+                                          new ConsoleLoggerFactory(),
+                                          new DebugLoggerFactory(),
+                                          new TraceLoggerFactory()
+                                      };
 
                 AuthenticationFactories = new List<IAuthenticatorFactory>
-                {
-                    new PasswordAuthenticatorFactory()
-                };
+                                              {
+                                                  new PasswordAuthenticatorFactory()
+                                              };
 
                 TypeFactories = new List<ITypeFactory>
                 {
