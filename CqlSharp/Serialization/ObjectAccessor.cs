﻿// CqlSharp - CqlSharp
// Copyright (c) 2013 Joost Reuzel
//   
// Licensed under the Apache License, Version 2.0 (the "License");
// you may not use this file except in compliance with the License.
// You may obtain a copy of the License at
//   
// http://www.apache.org/licenses/LICENSE-2.0
//  
// Unless required by applicable law or agreed to in writing, software
// distributed under the License is distributed on an "AS IS" BASIS,
// WITHOUT WARRANTIES OR CONDITIONS OF ANY KIND, either express or implied.
// See the License for the specific language governing permissions and
// limitations under the License.

using System;
using System.Collections.Concurrent;
using System.Collections.Generic;
using System.Linq;
using System.Reflection;
using CqlSharp.Network.Partition;

namespace CqlSharp.Serialization
{
    /// <summary>
    ///   Provides access to object fields and properties based on columnn descriptions.
    /// </summary>
    internal class ObjectAccessor
    {
        /// <summary>
        ///   The translators, cached for every type
        /// </summary>
        private static readonly ConcurrentDictionary<Type, ObjectAccessor> Translators =
            new ConcurrentDictionary<Type, ObjectAccessor>();


        private readonly ReadFunc[] _partitionKeyReadFuncs;
        private readonly CqlType[] _partitionKeyTypes;


        /// <summary>
        ///   Read functions to used to read member or property values
        /// </summary>
        private readonly Dictionary<string, ReadFunc> _readFuncs;

        /// <summary>
        ///   The type for which this accessor is created
        /// </summary>
        private readonly Type _type;

        /// <summary>
        ///   Write functions to use to set fields or property values.
        /// </summary>
        private readonly Dictionary<string, WriteFunc> _writeFuncs;

        /// <summary>
        ///   Prevents a default instance of the <see cref="ObjectAccessor" /> class from being created.
        /// </summary>
        /// <param name="type"> The type. </param>
        private ObjectAccessor(Type type)
        {
            //init fields
            _writeFuncs = new Dictionary<string, WriteFunc>();
            _readFuncs = new Dictionary<string, ReadFunc>();
            _type = type;

            var keyMembers = new List<Tuple<int, ReadFunc, CqlType>>();

            //set default keyspace and table name to empty strings (nothing)
            string keyspace = "";
            string table = "";

            //set default table name to class name if table is not anonymous
            if (!type.IsAnonymous())
                table = type.Name;

            //check for CqlTable attribute
            var tableAttribute = Attribute.GetCustomAttribute(type, typeof (CqlTableAttribute)) as CqlTableAttribute;
            if (tableAttribute != null)
            {
                //overwrite keyspace if any
                keyspace = tableAttribute.Keyspace ?? keyspace;

                //set default table name
                table = tableAttribute.Table ?? table;
            }

            //go over all properties
            foreach (PropertyInfo prop in type.GetProperties())
            {
                //get the column name of the property
                string name = GetColumnName(prop, table, keyspace);

                //check if we get a proper name
                if (string.IsNullOrEmpty(name))
                    continue;

                //add write func if we can write the property
                if (prop.CanWrite && !prop.SetMethod.IsPrivate)
                {
                    _writeFuncs[name] = prop.SetValue;
                }

                //add the read func if we can read the property
                if (prop.CanRead && !prop.GetMethod.IsPrivate)
                {
                    _readFuncs[name] = prop.GetValue;
                    SetPartitionKeyMember(keyMembers, prop, prop.GetValue);
                }
            }

            //go over all fields
            foreach (FieldInfo field in type.GetFields())
            {
                //get the column name of the field
                string name = GetColumnName(field, table, keyspace);

                //check if we get a proper name
                if (string.IsNullOrEmpty(name))
                    continue;

                //set getter and setter functions
                if (!field.IsInitOnly) _writeFuncs[name] = field.SetValue;

                _readFuncs[name] = field.GetValue;
                SetPartitionKeyMember(keyMembers, field, field.GetValue);
            }

            //sort keyMembers on partitionIndex
            keyMembers.Sort((a, b) => a.Item1.CompareTo(b.Item1));
            _partitionKeyReadFuncs = keyMembers.Select(km => km.Item2).ToArray();
            _partitionKeyTypes = keyMembers.Select(km => km.Item3).ToArray();
        }

        /// <summary>
        ///   Sets the partition key member.
        /// </summary>
        /// <param name="member"> The member. </param>
        /// <param name="reader"> The reader. </param>
        /// <exception cref="System.ArgumentException">CqlType must be set on ColumnAttribute if PartitionKeyIndex is set.</exception>
        private void SetPartitionKeyMember(List<Tuple<int, ReadFunc, CqlType>> keyMembers, MemberInfo member,
                                           ReadFunc reader)
        {
            //check for column attribute
            var columnAttribute =
                Attribute.GetCustomAttribute(member, typeof (CqlColumnAttribute)) as CqlColumnAttribute;

            if (columnAttribute != null)
            {
                if (columnAttribute.PartitionKeyIndex >= 0)
                {
<<<<<<< HEAD
                    //if (!columnAttribute.CqlType.HasValue)
                    //    throw new ArgumentException("CqlType must be set on ColumnAttribute if PartitionKeyIndex is set.");

                    //add the member
                    keyMembers.Add(new Tuple<int, ReadFunc, CqlType>(columnAttribute.PartitionKeyIndex, reader, columnAttribute.CqlType));
=======
                    if (!columnAttribute.CqlType.HasValue)
                        throw new ArgumentException(
                            "CqlType must be set on ColumnAttribute if PartitionKeyIndex is set.");

                    //add the member
                    keyMembers.Add(new Tuple<int, ReadFunc, CqlType>(columnAttribute.PartitionKeyIndex.Value, reader,
                                                                     columnAttribute.CqlType.Value));
>>>>>>> b0ab7040
                }
            }
        }

        /// <summary>
        ///   Gets the accessor for type T.
        /// </summary>
        /// <typeparam name="T"> type of the object accessed </typeparam>
        /// <returns> Accessor for objects of type T </returns>
        public static ObjectAccessor GetAccessor<T>()
        {
            Type type = typeof (T);
            return Translators.GetOrAdd(type, (t) => new ObjectAccessor(t));
        }

        /// <summary>
        ///   Gets the name of the column of the specified member.
        /// </summary>
        /// <param name="member"> The member. </param>
        /// <param name="table"> The table. </param>
        /// <param name="keyspace"> The keyspace. </param>
        /// <returns> </returns>
        private static string GetColumnName(MemberInfo member, string table, string keyspace)
        {
            string cName;

            //check for ignore attribute
            var ignoreAttribute =
                Attribute.GetCustomAttribute(member, typeof (CqlIgnoreAttribute)) as CqlIgnoreAttribute;

            //return null if ignore attribute is set
            if (ignoreAttribute != null)
                return null;

            //check for column attribute
            var columnAttribute =
                Attribute.GetCustomAttribute(member, typeof (CqlColumnAttribute)) as CqlColumnAttribute;

            if (columnAttribute != null)
            {
                //set column name, table and keyspace based on attribute info
                cName = columnAttribute.Column;
            }
            else
            {
                //set column name, table and keyspace info based on property name
                cName = member.Name;
            }

            return (keyspace + "." + table + "." + cName).ToLower();
        }

        /// <summary>
        ///   Tries to get a value from the source, based on the column description
        /// </summary>
        /// <param name="column"> The column. </param>
        /// <param name="source"> The source. </param>
        /// <param name="value"> The value. </param>
        /// <returns> true, if the value could be distilled from the source </returns>
        /// <exception cref="System.ArgumentNullException">column</exception>
        /// <exception cref="System.ArgumentException">Source is not of the correct type!;source</exception>
        public bool TryGetValue(CqlColumn column, object source, out object value)
        {
            if (column == null)
                throw new ArgumentNullException("column");

            if (source == null)
                throw new ArgumentNullException("source");

            if (source.GetType() != _type)
                throw new ArgumentException("Source is not of the correct type!", "source");

            ReadFunc func;

            string name = column.Keyspace + "." + column.Table + "." + column.Name;
            if (_readFuncs.TryGetValue(name.ToLower(), out func))
            {
                value = func(source);
                return true;
            }

            name = "." + column.Table + "." + column.Name;
            if (_readFuncs.TryGetValue(name.ToLower(), out func))
            {
                value = func(source);
                return true;
            }

            name = ".." + column.Name;
            if (_readFuncs.TryGetValue(name.ToLower(), out func))
            {
                value = func(source);
                return true;
            }

            value = null;
            return false;
        }

        /// <summary>
        ///   Tries to set a property or field of the specified object, based on the column description
        /// </summary>
        /// <param name="column"> The column. </param>
        /// <param name="target"> The target. </param>
        /// <param name="value"> The value. </param>
        /// <returns> true if the property or field value is set </returns>
        /// <exception cref="System.ArgumentNullException">column</exception>
        /// <exception cref="System.ArgumentException">Source is not of the correct type!;target</exception>
        public bool TrySetValue(CqlColumn column, object target, object value)
        {
            if (column == null)
                throw new ArgumentNullException("column");

            if (target == null)
                throw new ArgumentNullException("target");

            if (target.GetType() != _type)
                throw new ArgumentException("Source is not of the correct type!", "target");

            WriteFunc func;

            string name = column.Keyspace + "." + column.Table + "." + column.Name;
            if (_writeFuncs.TryGetValue(name.ToLower(), out func))
            {
                func(target, value);
                return true;
            }

            name = "." + column.Table + "." + column.Name;
            if (_writeFuncs.TryGetValue(name.ToLower(), out func))
            {
                func(target, value);
                return true;
            }

            name = ".." + column.Name;
            if (_writeFuncs.TryGetValue(name.ToLower(), out func))
            {
                func(target, value);
                return true;
            }

            return false;
        }

        public void SetPartitionKey(PartitionKey key, object value)
        {
            int length = _partitionKeyReadFuncs.Length;
            if (length > 0)
            {
                var values = new object[length];
                for (int i = 0; i < length; i++)
                {
                    values[i] = _partitionKeyReadFuncs[i](value);
                }

                key.Set(_partitionKeyTypes, values);
            }
        }

        #region Nested type: ReadFunc

        /// <summary>
        ///   Read delagate, usable to read fields or properties
        /// </summary>
        /// <param name="target"> The target. </param>
        /// <returns> </returns>
        private delegate object ReadFunc(Object target);

        #endregion

        #region Nested type: WriteFunc

        /// <summary>
        ///   Write delegate, usable to write fields or properties
        /// </summary>
        /// <param name="target"> The target. </param>
        /// <param name="value"> The value. </param>
        private delegate void WriteFunc(Object target, object value);

        #endregion
    }
}<|MERGE_RESOLUTION|>--- conflicted
+++ resolved
@@ -149,21 +149,11 @@
             {
                 if (columnAttribute.PartitionKeyIndex >= 0)
                 {
-<<<<<<< HEAD
                     //if (!columnAttribute.CqlType.HasValue)
                     //    throw new ArgumentException("CqlType must be set on ColumnAttribute if PartitionKeyIndex is set.");
 
                     //add the member
                     keyMembers.Add(new Tuple<int, ReadFunc, CqlType>(columnAttribute.PartitionKeyIndex, reader, columnAttribute.CqlType));
-=======
-                    if (!columnAttribute.CqlType.HasValue)
-                        throw new ArgumentException(
-                            "CqlType must be set on ColumnAttribute if PartitionKeyIndex is set.");
-
-                    //add the member
-                    keyMembers.Add(new Tuple<int, ReadFunc, CqlType>(columnAttribute.PartitionKeyIndex.Value, reader,
-                                                                     columnAttribute.CqlType.Value));
->>>>>>> b0ab7040
                 }
             }
         }
