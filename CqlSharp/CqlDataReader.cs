// CqlSharp - CqlSharp
// Copyright (c) 2014 Joost Reuzel
//   
// Licensed under the Apache License, Version 2.0 (the "License");
// you may not use this file except in compliance with the License.
// You may obtain a copy of the License at
//   
// http://www.apache.org/licenses/LICENSE-2.0
//  
// Unless required by applicable law or agreed to in writing, software
// distributed under the License is distributed on an "AS IS" BASIS,
// WITHOUT WARRANTIES OR CONDITIONS OF ANY KIND, either express or implied.
// See the License for the specific language governing permissions and
// limitations under the License.

using System;
using System.Collections;
using System.Collections.Generic;
using System.Data;
using System.Data.Common;
using System.Net;
using System.Numerics;
using System.Threading;
using System.Threading.Tasks;
<<<<<<< HEAD
using CqlSharp.Protocol;
using CqlSharp.Serialization;
=======
using CqlSharp.Threading;
>>>>>>> aae0ff34

namespace CqlSharp
{
    /// <summary>
    /// Provides access to a set of Cql data rows as returned from a query
    /// </summary>
    public class CqlDataReader : DbDataReader, ICqlQueryResult
    {
        private readonly CqlConnection _connectionToClose;
        private ResultFrame _frame;
        protected byte[][] CurrentValues;
        private int _disposed;
        private readonly CqlCommand _command;

        /// <summary>
        /// Initializes a new instance of the <see cref="CqlDataReader" /> class.
        /// </summary>
        /// <remarks>This constructor exists solely to support the creation of testing mocks</remarks>
        protected CqlDataReader()
        {
        }

        /// <summary>
        /// Initializes a new instance of the <see cref="CqlDataReader" /> class.
        /// </summary>
        /// <param name="command">The command that created this datareader </param>
        /// <param name="frame"> The frame. </param>
        /// <param name="connectionToClose"> connection to close when done </param>
        internal CqlDataReader(CqlCommand command, ResultFrame frame, CqlConnection connectionToClose)
        {
            _frame = frame;
            _connectionToClose = connectionToClose;
            _command = command;
        }

        /// <summary>
        /// Gets the ResultMetaData.
        /// </summary>
        /// <value> The ResultMetaData. </value>
        internal MetaData MetaData
        {
            get
            {
                if(_frame.ResultMetaData == null)
                    throw new InvalidOperationException("No column metadata has been retrieved.");

                return _frame.ResultMetaData;
            }
        }

        /// <summary>
        /// Gets the protocol version used to fetch the data.
        /// </summary>
        /// <value>
        /// The protocol version.
        /// </value>
        internal byte ProtocolVersion
        {
            get { return _frame.ProtocolVersion; }
        }

        /// <summary>
        /// Gets a value indicating whether this reader instance has more rows.
        /// </summary>
        /// <value> <c>true</c> if this instance has more rows; otherwise, <c>false</c> . </value>
        public override bool HasRows
        {
            get { return _frame.Count > 0 || _frame.ResultMetaData.HasMoreRows; }
        }

        /// <summary>
        /// Gets the amount of results that can be read from this DataReader. Note that this
        /// number may be inaccurate if paging is used as more rows may be available in a next page.
        /// </summary>
        /// <value> The count. </value>
        public int Count
        {
            get { return _frame.Count; }
        }

        /// <summary>
        /// Gets the <see cref="System.Object" /> at the specified index.
        /// </summary>
        /// <value> The <see cref="System.Object" /> . </value>
        /// <param name="index"> The index. </param>
        /// <returns> </returns>
        public override object this[int index]
        {
            get
            {
                if(IsDBNull(index))
                    return DBNull.Value;

                return MetaData[index].Type.Deserialize<object>(CurrentValues[index], ProtocolVersion);
            }
        }

        /// <summary>
        /// Gets the <see cref="System.Object" /> with the specified name.
        /// </summary>
        /// <value> The <see cref="System.Object" /> . </value>
        /// <param name="name"> The name. </param>
        /// <returns> </returns>
        public override object this[string name]
        {
            get
            {
                Column column = MetaData[name];

                if(IsDBNull(column.Index))
                    return DBNull.Value;

                return column.Type.Deserialize<object>(CurrentValues[column.Index], ProtocolVersion);
            }
        }

        /// <summary>
        /// Gets a value indicating the depth of nesting for the current row.
        /// </summary>
        /// <returns> The level of nesting. </returns>
        public override int Depth
        {
            get { return 0; }
        }

        /// <summary>
        /// Gets a value indicating whether the data reader is closed.
        /// </summary>
        /// <returns> true if the data reader is closed; otherwise, false. </returns>
        public override bool IsClosed
        {
            get { return _disposed == 1; }
        }

        /// <summary>
        /// Gets the number of rows changed, inserted, or deleted by execution of the SQL statement.
        /// </summary>
        /// <returns>
        /// The number of rows changed, inserted, or deleted; 0 if no rows were affected or the statement failed; and -1
        /// for SELECT statements.
        /// </returns>
        /// <exception cref="System.NotSupportedException">Cql does not provide information on records affected</exception>
        public override int RecordsAffected
        {
            get
            {
                //CqlDataReader is only used with select statements
                return -1;
            }
        }

        /// <summary>
        /// Gets the number of columns in the current row.
        /// </summary>
        /// <returns>
        /// When not positioned in a valid recordset, 0; otherwise, the number of columns in the current record. The
        /// default is -1.
        /// </returns>
        public override int FieldCount
        {
            get
            {
                if(CurrentValues == null)
                    return 0;

                return CurrentValues.Length;
            }
        }

        #region ICqlQueryResult Members

        /// <summary>
        /// Gets the typeCode of the result.
        /// </summary>
        /// <value> return CqlResultType.Rows </value>
        public CqlResultType ResultType
        {
            get { return CqlResultType.Rows; }
        }

        /// <summary>
        /// Gets the tracing id.
        /// </summary>
        /// <value> The tracing id. </value>
        public Guid? TracingId
        {
            get { return _frame.TracingId; }
        }

        #endregion

        /// <summary>
<<<<<<< HEAD
        /// Forwards the reader to the next row async.
=======
        ///   Forwards the reader to the next row.
        /// </summary>
        /// <returns> true if there are more rows; otherwise, false. </returns>
        public override bool Read()
        {
            return Scheduler.RunSynchronously(() => ReadAsyncInternal(CancellationToken.None));
        }

        /// <summary>
        ///   Forwards the reader to the next row async.
        /// </summary>
        /// <returns> </returns>
        public override Task<bool> ReadAsync(CancellationToken cancellationToken)
        {
            return ReadAsyncInternal(cancellationToken);
        }

        /// <summary>
        ///   Forwards the reader to the next row async.
>>>>>>> aae0ff34
        /// </summary>
        /// <returns> </returns>
        internal async Task<bool> ReadAsyncInternal(CancellationToken cancellationToken)
        {
            while(true)
            {
                //read next row from frame
                if(_frame.Count > 0)
                {
                    cancellationToken.ThrowIfCancellationRequested();
                    CurrentValues = await _frame.ReadNextDataRowAsync().AutoConfigureAwait();
                    return true;
                }

                //fetch next page frame (if any)
                if(_frame.ResultMetaData.HasMoreRows)
                {
                    //get next page of data
                    cancellationToken.ThrowIfCancellationRequested();
                    _command.PagingState = _frame.ResultMetaData.PagingState;
<<<<<<< HEAD
                    _frame =
                        await
                            _command.ExecuteReaderAsyncInternal(CommandBehavior.Default, cancellationToken)
                                    .ConfigureAwait(
                                        false);
=======
                    _frame = await _command.ExecuteQueryAsyncInternal(CommandBehavior.Default, cancellationToken).AutoConfigureAwait();
>>>>>>> aae0ff34
                    _command.PagingState = null;
                }
                else
                {
                    //no more data to fetch
                    break;
                }
            }

            //nothing else there...
            Close();
            return false;
        }

<<<<<<< HEAD
        /// <summary>
        /// Forwards the reader to the next row.
        /// </summary>
        /// <returns> true if there are more rows; otherwise, false. </returns>
        public override bool Read()
        {
            return ReadAsync().Result;
        }
=======


       
>>>>>>> aae0ff34

        /// <summary>
        /// Closes this instance.
        /// </summary>
        public override void Close()
        {
            Dispose();
        }

        /// <summary>
        /// Releases unmanaged and - optionally - managed resources.
        /// </summary>
        /// <param name="disposing">
        /// <c>true</c> to release both managed and unmanaged resources; <c>false</c> to release only
        /// unmanaged resources.
        /// </param>
        protected override void Dispose(bool disposing)
        {
            if(Interlocked.CompareExchange(ref _disposed, 1, 0) == 0)
            {
                if(disposing)
                {
                    if(_connectionToClose != null)
                        _connectionToClose.Close();

                    _frame.Dispose();
                }
            }
        }

        /// <summary>
        /// Returns a <see cref="T:System.Data.DataTable" /> that describes the column metadata of the
        /// <see
        ///     cref="T:System.Data.IDataReader" />
        /// .
        /// </summary>
        /// <returns> A <see cref="T:System.Data.DataTable" /> that describes the column metadata. </returns>
        public override DataTable GetSchemaTable()
        {
            var table = new DataTable();
            table.Columns.Add(CqlSchemaTableColumnNames.ColumnOrdinal, typeof(int));
            table.Columns.Add(CqlSchemaTableColumnNames.KeySpaceName, typeof(string));
            table.Columns.Add(CqlSchemaTableColumnNames.TableName, typeof(string));
            table.Columns.Add(CqlSchemaTableColumnNames.ColumnName, typeof(string));
            table.Columns.Add(CqlSchemaTableColumnNames.CqlType, typeof(string));
            table.Columns.Add(CqlSchemaTableColumnNames.CustomType, typeof(string));
            table.Columns.Add(CqlSchemaTableColumnNames.Type, typeof(string));

            foreach(var column in MetaData)
            {
                var row = table.NewRow();
                row[CqlSchemaTableColumnNames.ColumnOrdinal] = column.Index;
                row[CqlSchemaTableColumnNames.KeySpaceName] = column.Keyspace;
                row[CqlSchemaTableColumnNames.TableName] = column.Table;
                row[CqlSchemaTableColumnNames.ColumnName] = column.Name;
                row[CqlSchemaTableColumnNames.CqlType] = column.Type.ToString();
                row[CqlSchemaTableColumnNames.CustomType] = column.Type.TypeName;
                row[CqlSchemaTableColumnNames.Type] = column.Type.Type.FullName;
                table.Rows.Add(row);
            }

            return table;
        }

        /// <summary>
        /// Advances the data reader to the next result, when reading the results of batch SQL statements.
        /// </summary>
        /// <returns> true if there are more rows; otherwise, false. </returns>
        /// <exception cref="System.NotSupportedException">Cql does not support batched select statements</exception>
        public override bool NextResult()
        {
            //there are never any next resultsets
            return false;
        }

        /// <summary>
        /// Gets the value of the specified column as a Boolean.
        /// </summary>
        /// <param name="i"> The zero-based column ordinal. </param>
        /// <returns> The value of the column. </returns>
        public override bool GetBoolean(int i)
        {
            return GetFieldValue<bool>(i);
        }

        /// <summary>
        /// Gets the 8-bit unsigned integer value of the specified column.
        /// </summary>
        /// <param name="i"> The zero-based column ordinal. </param>
        /// <returns> The 8-bit unsigned integer value of the specified column. </returns>
        /// <exception cref="System.NotSupportedException">Single byte values are not supported by Cql</exception>
        public override byte GetByte(int i)
        {
            return GetFieldValue<byte>(i);
        }

        /// <summary>
        /// Reads a stream of bytes from the specified column offset into the buffer as an array, starting at the given buffer
        /// offset.
        /// </summary>
        /// <param name="i"> The zero-based column ordinal. </param>
        /// <param name="fieldOffset"> The index within the field from which to start the read operation. </param>
        /// <param name="buffer"> The buffer into which to read the stream of bytes. </param>
        /// <param name="bufferoffset"> The index for <paramref name="buffer" /> to start the read operation. </param>
        /// <param name="length"> The number of bytes to read. </param>
        /// <returns> The actual number of bytes read. </returns>
        /// <exception cref="System.ArgumentException">
        /// Provided length allows more data to be copied than what fits in the provided
        /// buffer;length
        /// </exception>
        /// <exception cref="System.ArgumentOutOfRangeException">fieldOffset;The field offset is larger than the stored string</exception>
        public override long GetBytes(int i, long fieldOffset, byte[] buffer, int bufferoffset, int length)
        {
            if(bufferoffset + length > buffer.Length)
            {
                throw new ArgumentException(
                    "Provided length allows more data to be copied than what fits in the provided buffer", "length");
            }

            if(CurrentValues[i] == null)
                return 0;

            var value = CurrentValues[i];

            if(fieldOffset < 0 || fieldOffset >= value.Length)
            {
                throw new ArgumentOutOfRangeException("fieldOffset", fieldOffset,
                                                      "The field offset is larger than the stored string");
            }

            //copy string to buffer
            var copySize = (int)Math.Min(length, value.Length - fieldOffset);
            Buffer.BlockCopy(value, (int)fieldOffset, buffer, bufferoffset, copySize);
            return copySize;
        }

        /// <summary>
        /// Gets the bytes (blob) data value of the specified field.
        /// </summary>
        /// <param name="i"> The index of the field to find. </param>
        /// <returns> The bytes value of the specified field. </returns>
        public virtual byte[] GetBytes(int i)
        {
            return CurrentValues[i];
        }

        /// <summary>
        /// Gets the character value of the specified column.
        /// </summary>
        /// <param name="i"> The zero-based column ordinal. </param>
        /// <returns> The character value of the specified column. </returns>
        /// <exception cref="System.NotSupportedException">Single char values are not supported by Cql</exception>
        public override char GetChar(int i)
        {
            throw new NotSupportedException("Single char values are not supported by Cql");
        }

        /// <summary>
        /// Reads a stream of characters from the specified column offset into the buffer as an array, starting at the given buffer
        /// offset.
        /// </summary>
        /// <param name="i"> The zero-based column ordinal. </param>
        /// <param name="fieldoffset"> The index within the row from which to start the read operation. </param>
        /// <param name="buffer"> The buffer into which to read the stream of bytes. </param>
        /// <param name="bufferoffset"> The index for <paramref name="buffer" /> to start the read operation. </param>
        /// <param name="length"> The number of bytes to read. </param>
        /// <returns> The actual number of characters read. </returns>
        /// <exception cref="System.ArgumentException">
        /// Provided length allows more data to be copied than what fits in the provided
        /// buffer;length
        /// </exception>
        /// <exception cref="System.ArgumentOutOfRangeException">fieldoffset;The field offset is larger than the stored string</exception>
        public override long GetChars(int i, long fieldoffset, char[] buffer, int bufferoffset, int length)
        {
            if(bufferoffset + length > buffer.Length)
            {
                throw new ArgumentException(
                    "Provided length allows more data to be copied than what fits in the provided buffer", "length");
            }

            if(CurrentValues[i] == null)
                return 0;

            var value = GetFieldValue<string>(i);

            if(fieldoffset < 0 || fieldoffset >= value.Length)
            {
                throw new ArgumentOutOfRangeException("fieldoffset", fieldoffset,
                                                      "The field offset is larger than the stored string");
            }

            //copy string to buffer
            var copySize = (int)Math.Min(length, value.Length - fieldoffset);
            value.CopyTo((int)fieldoffset, buffer, bufferoffset, copySize);
            return copySize;
        }

        /// <summary>
        /// Gets the data typeCode information for the specified field.
        /// </summary>
        /// <param name="i"> The index of the field to find. </param>
        /// <returns> The data typeCode information for the specified field. </returns>
        public override string GetDataTypeName(int i)
        {
            return MetaData[i].Type.ToString();
        }

        /// <summary>
        /// Gets the date and time data value of the specified field.
        /// </summary>
        /// <param name="i"> The index of the field to find. </param>
        /// <returns> The date and time data value of the specified field. </returns>
        public override DateTime GetDateTime(int i)
        {
            return GetFieldValue<DateTime>(i);
        }

        /// <summary>
        /// Gets the fixed-position numeric value of the specified field.
        /// </summary>
        /// <param name="i"> The index of the field to find. </param>
        /// <returns> The fixed-position numeric value of the specified field. </returns>
        /// <exception cref="System.NotSupportedException"></exception>
        public override decimal GetDecimal(int i)
        {
            return GetFieldValue<decimal>(i);
        }

        /// <summary>
        /// Gets the double-precision floating point number of the specified field.
        /// </summary>
        /// <param name="i"> The index of the field to find. </param>
        /// <returns> The double-precision floating point number of the specified field. </returns>
        public override double GetDouble(int i)
        {
            return GetFieldValue<double>(i);
        }

        /// <summary>
        /// Gets the CqlType of the field.
        /// </summary>
        /// <param name="i">The index of the field to find.</param>
        /// <returns></returns>
        public virtual CqlType GetFieldCqlType(int i)
        {
            return MetaData[i].Type;
        }

        /// <summary>
        /// Gets the <see cref="T:System.Type" /> information corresponding to the typeCode of <see cref="T:System.Object" /> that
        /// would be returned from
        /// <see
        ///     cref="M:System.Data.IDataRecord.GetValue(System.Int32)" />
        /// .
        /// </summary>
        /// <param name="i"> The index of the field to find. </param>
        /// <returns>
        /// The <see cref="T:System.Type" /> information corresponding to the typeCode of <see cref="T:System.Object" /> that would
        /// be returned from
        /// <see
        ///     cref="M:System.Data.IDataRecord.GetValue(System.Int32)" />
        /// .
        /// </returns>
        public override Type GetFieldType(int i)
        {
            return MetaData[i].Type.Type;
        }

        /// <summary>
        /// Gets the single-precision floating point number of the specified field.
        /// </summary>
        /// <param name="i"> The index of the field to find. </param>
        /// <returns> The single-precision floating point number of the specified field. </returns>
        public override float GetFloat(int i)
        {
            return GetFieldValue<float>(i);
        }

        /// <summary>
        /// Returns the GUID value of the specified field.
        /// </summary>
        /// <param name="i"> The index of the field to find. </param>
        /// <returns> The GUID value of the specified field. </returns>
        public override Guid GetGuid(int i)
        {
            return GetFieldValue<Guid>(i);
        }

        /// <summary>
        /// Gets the 16-bit signed integer value of the specified field.
        /// </summary>
        /// <param name="i"> The index of the field to find. </param>
        /// <returns> The 16-bit signed integer value of the specified field. </returns>
        /// <exception cref="System.NotSupportedException">short values are not supported by Cql</exception>
        public override short GetInt16(int i)
        {
            return GetFieldValue<short>(i);
        }

        /// <summary>
        /// Gets the 32-bit signed integer value of the specified field.
        /// </summary>
        /// <param name="i"> The index of the field to find. </param>
        /// <returns> The 32-bit signed integer value of the specified field. </returns>
        public override int GetInt32(int i)
        {
            return GetFieldValue<int>(i);
        }

        /// <summary>
        /// Gets the 64-bit signed integer value of the specified field.
        /// </summary>
        /// <param name="i"> The index of the field to find. </param>
        /// <returns> The 64-bit signed integer value of the specified field. </returns>
        public override long GetInt64(int i)
        {
            return GetFieldValue<long>(i);
        }

        /// <summary>
        /// Gets the name for the field to find.
        /// </summary>
        /// <param name="i"> The index of the field to find. </param>
        /// <returns> The name of the field or the empty string (""), if there is no value to return. </returns>
        public override string GetName(int i)
        {
            return MetaData[i].Name;
        }

        /// <summary>
        /// Return the index of the named field.
        /// </summary>
        /// <param name="name"> The name of the field to find. </param>
        /// <returns> The index of the named field. </returns>
        public override int GetOrdinal(string name)
        {
            return MetaData[name].Index;
        }

        /// <summary>
        /// Gets the string value of the specified field.
        /// </summary>
        /// <param name="i"> The index of the field to find. </param>
        /// <returns> The string value of the specified field. </returns>
        public override string GetString(int i)
        {
            return GetFieldValue<string>(i);
        }

        /// <summary>
        /// Gets the IPAddress value of the specified field.
        /// </summary>
        /// <param name="i"> The index of the field to find. </param>
        /// <returns> The IPAddress value of the specified field. </returns>
        public virtual IPAddress GetIPAddress(int i)
        {
            return GetFieldValue<IPAddress>(i);
        }

        /// <summary>
        /// Gets the BigInteger value of the specified field.
        /// </summary>
        /// <param name="i"> The index of the field to find. </param>
        /// <returns> The BigInteger value of the specified field. </returns>
        public virtual BigInteger GetBigInteger(int i)
        {
            return GetFieldValue<BigInteger>(i);
        }

        /// <summary>
        /// Gets the Set value of the specified field.
        /// </summary>
        /// <typeparam name="T"> The typeCode of the contents of the set </typeparam>
        /// <param name="i"> The index of the field to find. </param>
        /// <returns> The Set value of the specified field. </returns>
        public virtual HashSet<T> GetSet<T>(int i)
        {
            return GetFieldValue<HashSet<T>>(i);
        }

        /// <summary>
        /// Gets the List value of the specified field.
        /// </summary>
        /// <typeparam name="T"> The typeCode of the contents of the list </typeparam>
        /// <param name="i"> The index of the field to find. </param>
        /// <returns> The list value of the specified field. </returns>
        public virtual List<T> GetList<T>(int i)
        {
            return GetFieldValue<List<T>>(i);
        }

        /// <summary>
        /// Gets the Dictionary value of the specified field.
        /// </summary>
        /// <typeparam name="TKey"> The typeCode of the key. </typeparam>
        /// <typeparam name="TValue"> The typeCode of the value. </typeparam>
        /// <param name="i"> The index of the field to find. </param>
        /// <returns> The dictionary value of the specified field. </returns>
        public virtual Dictionary<TKey, TValue> GetDictionary<TKey, TValue>(int i)
        {
            return GetFieldValue<Dictionary<TKey, TValue>>(i);
        }

        /// <summary>
        /// Gets the user defined type value of the specified field.
        /// </summary>
        /// <typeparam name="TUserType">The type of the user defined type.</typeparam>
        /// <param name="i">The index of the field to find</param>
        /// <returns>An instance of TUserType, or null if IsDBNull(i)==true</returns>
        public virtual TUserType GetUserDefinedType<TUserType>(int i)
        {
            return GetFieldValue<TUserType>(i);
        }

        /// <summary>
        /// Gets the user defined type value of the specified field.
        /// </summary>
        /// <param name="i">The index of the field to find</param>
        /// <returns>An instance of UserDefined, or null if IsDBNull(i)==true</returns>
        public virtual object GetUserDefinedType(int i)
        {
            return GetFieldValue<object>(i);
        }

        /// <summary>
        /// Gets the user defined type value of the specified field.
        /// </summary>
        /// <typeparam name="T1">The type of the first tuple field.</typeparam>
        /// <param name="i">The index of the field to find</param>
        /// <returns>
        /// an instance of a Tuple, or null if IsDBNull(i)==true
        /// </returns>
        internal Tuple<T1> GetTuple<T1>(int i)
        {
            return GetFieldValue<Tuple<T1>>(i);
        }

        /// <summary>
        /// Gets the user defined type value of the specified field.
        /// </summary>
        /// <typeparam name="T1">The type of the first tuple field.</typeparam>
        /// <typeparam name="T2">The type of the second tuple field</typeparam>
        /// <param name="i">The index of the field to find</param>
        /// <returns>
        /// an instance of a Tuple, or null if IsDBNull(i)==true
        /// </returns>
        internal Tuple<T1, T2> GetTuple<T1, T2>(int i)
        {
            return GetFieldValue<Tuple<T1, T2>>(i);
        }


        /// <summary>
        /// Gets the user defined type value of the specified field.
        /// </summary>
        /// <typeparam name="T1">The type of the first tuple field.</typeparam>
        /// <typeparam name="T2">The type of the second tuple field</typeparam>
        /// <typeparam name="T3">The type of the third tuple field.</typeparam>
        /// <param name="i">The index of the field to find</param>
        /// <returns>
        /// an instance of a Tuple, or null if IsDBNull(i)==true
        /// </returns>
        internal Tuple<T1, T2, T3> GetTuple<T1, T2, T3>(int i)
        {
            return GetFieldValue<Tuple<T1, T2, T3>>(i);
        }

        /// <summary>
        /// Gets the user defined type value of the specified field.
        /// </summary>
        /// <typeparam name="T1">The type of the first tuple field.</typeparam>
        /// <typeparam name="T2">The type of the second tuple field</typeparam>
        /// <typeparam name="T3">The type of the third tuple field.</typeparam>
        /// <typeparam name="T4">The type of the fourth tuple field.</typeparam>
        /// <param name="i">The index of the field to find</param>
        /// <returns>
        /// an instance of a Tuple, or null if IsDBNull(i)==true
        /// </returns>
        internal Tuple<T1, T2, T3, T4> GetTuple<T1, T2, T3, T4>(int i)
        {
            return GetFieldValue<Tuple<T1, T2, T3, T4>>(i);
        }

        /// <summary>
        /// Gets the user defined type value of the specified field.
        /// </summary>
        /// <typeparam name="T1">The type of the first tuple field.</typeparam>
        /// <typeparam name="T2">The type of the second tuple field</typeparam>
        /// <typeparam name="T3">The type of the third tuple field.</typeparam>
        /// <typeparam name="T4">The type of the fourth tuple field.</typeparam>
        /// <typeparam name="T5">The type of the fifth tuple field.</typeparam>
        /// <param name="i">The index of the field to find</param>
        /// <returns>
        /// an instance of a Tuple, or null if IsDBNull(i)==true
        /// </returns>
        internal Tuple<T1, T2, T3, T4, T5> GetTuple<T1, T2, T3, T4, T5>(int i)
        {
            return GetFieldValue<Tuple<T1, T2, T3, T4, T5>>(i);
        }

        /// <summary>
        /// Gets the user defined type value of the specified field.
        /// </summary>
        /// <typeparam name="T1">The type of the first tuple field.</typeparam>
        /// <typeparam name="T2">The type of the second tuple field</typeparam>
        /// <typeparam name="T3">The type of the third tuple field.</typeparam>
        /// <typeparam name="T4">The type of the fourth tuple field.</typeparam>
        /// <typeparam name="T5">The type of the fifth tuple field.</typeparam>
        /// <typeparam name="T6">The type of the sixth tuple field.</typeparam>
        /// <param name="i">The index of the field to find</param>
        /// <returns>
        /// an instance of a Tuple, or null if IsDBNull(i)==true
        /// </returns>
        internal Tuple<T1, T2, T3, T4, T5, T6> GetTuple<T1, T2, T3, T4, T5, T6>(int i)
        {
            return GetFieldValue<Tuple<T1, T2, T3, T4, T5, T6>>(i);
        }

        /// <summary>
        /// Gets the user defined type value of the specified field.
        /// </summary>
        /// <typeparam name="T1">The type of the first tuple field.</typeparam>
        /// <typeparam name="T2">The type of the second tuple field</typeparam>
        /// <typeparam name="T3">The type of the third tuple field.</typeparam>
        /// <typeparam name="T4">The type of the fourth tuple field.</typeparam>
        /// <typeparam name="T5">The type of the fifth tuple field.</typeparam>
        /// <typeparam name="T6">The type of the sixth tuple field.</typeparam>
        /// <typeparam name="T7">The type of the seventh tuple field.</typeparam>
        /// <param name="i">The index of the field to find</param>
        /// <returns>
        /// an instance of a Tuple, or null if IsDBNull(i)==true
        /// </returns>
        internal Tuple<T1, T2, T3, T4, T5, T6, T7> GetTuple<T1, T2, T3, T4, T5, T6, T7>(int i)
        {
            return GetFieldValue<Tuple<T1, T2, T3, T4, T5, T6, T7>>(i);
        }

        /// <summary>
        /// Gets the user defined type value of the specified field.
        /// </summary>
        /// <typeparam name="T1">The type of the first tuple field.</typeparam>
        /// <typeparam name="T2">The type of the second tuple field</typeparam>
        /// <typeparam name="T3">The type of the third tuple field.</typeparam>
        /// <typeparam name="T4">The type of the fourth tuple field.</typeparam>
        /// <typeparam name="T5">The type of the fifth tuple field.</typeparam>
        /// <typeparam name="T6">The type of the sixth tuple field.</typeparam>
        /// <typeparam name="T7">The type of the seventh tuple field.</typeparam>
        /// <typeparam name="T8">The type of the eightth tuple field.</typeparam>
        /// <param name="i">The index of the field to find</param>
        /// <returns>
        /// an instance of a Tuple, or null if IsDBNull(i)==true
        /// </returns>
        internal Tuple<T1, T2, T3, T4, T5, T6, T7, T8> GetTuple<T1, T2, T3, T4, T5, T6, T7, T8>(int i)
        {
            return GetFieldValue<Tuple<T1, T2, T3, T4, T5, T6, T7, T8>>(i);
        }

        /// <summary>
        /// Return the value of the specified field.
        /// </summary>
        /// <param name="i"> The index of the field to find. </param>
        /// <returns> The <see cref="T:System.Object" /> which will contain the field value upon return. </returns>
        public override object GetValue(int i)
        {
            return this[i];
        }

        /// <summary>
        /// Gets the field value.
        /// </summary>
        /// <typeparam name="T"></typeparam>
        /// <param name="ordinal">The ordinal.</param>
        /// <returns></returns>
        public override T GetFieldValue<T>(int ordinal)
        {
            if(CurrentValues[ordinal] == null)
                return default(T);

            CqlType type = MetaData[ordinal].Type;
            return type.Deserialize<T>(CurrentValues[ordinal], ProtocolVersion);
        }

        /// <summary>
        /// Populates an array of objects with the column values of the current record.
        /// </summary>
        /// <param name="values"> An array of <see cref="T:System.Object" /> to copy the attribute fields into. </param>
        /// <returns> The number of instances of <see cref="T:System.Object" /> in the array. </returns>
        /// <exception cref="System.ArgumentException">values array too small to fit row contents;values</exception>
        public override int GetValues(object[] values)
        {
            if(CurrentValues.Length > values.Length)
                throw new ArgumentException("values array too small to fit row contents", "values");

            for(int i = 0; i < CurrentValues.Length; i++)
            {
                values[i] = this[i];
            }

            return CurrentValues.Length;
        }

        public override bool IsDBNull(int i)
        {
            return CurrentValues[i] == null;
        }

        public override IEnumerator GetEnumerator()
        {
            return new DbEnumerator(this, false);
        }

        
    }

    /// <summary>
    /// Provides access to a set of Cql data rows as returned from a query
    /// </summary>
    /// <typeparam name="T"> </typeparam>
    public class CqlDataReader<T> : CqlDataReader, IEnumerable<T> where T : class, new()
    {
        /// <summary>
        /// The last read (and requested) value
        /// </summary>
        private T _current;

        /// <summary>
        /// Indicates wether the current value was deserialized
        /// </summary>
        private bool _currentCreated;

        /// <summary>
        /// Initializes a new instance of the <see cref="CqlDataReader{T}" /> class.
        /// </summary>
        /// <remarks>This constructor exists solely to support the creation of testing mocks</remarks>
        protected CqlDataReader()
        {
        }

        /// <summary>
        /// Initializes a new instance of the <see cref="CqlDataReader{T}" /> class.
        /// </summary>
        /// <param name="command">The command.</param>
        /// <param name="frame">The frame.</param>
        /// <param name="connectionToClose">connection to close when done</param>
        internal CqlDataReader(CqlCommand command, ResultFrame frame, CqlConnection connectionToClose)
            : base(command, frame, connectionToClose)
        {
            _current = default(T);
            _currentCreated = false;
        }

        /// <summary>
        /// Gets the last read value of this reader instance.
        /// </summary>
        /// <value> The current value. </value>
        public virtual T Current
        {
            get
            {
                if(CurrentValues != null && !_currentCreated)
                {
                    var value = Activator.CreateInstance<T>();
                    ObjectAccessor<T> accessor = ObjectAccessor<T>.Instance;

                    foreach(Column column in MetaData)
                    {
                        string name;
                        if(accessor.IsKeySpaceSet)
                            name = column.KeySpaceTableAndName;
                        else if(accessor.IsNameSet)
                            name = column.TableAndName;
                        else
                            name = column.Name;

                        if(IsDBNull(column.Index))
                            accessor.TrySetValue(name, value, (object)null);
                        else
                        {
                            ICqlColumnInfo<T> member;
                            if(accessor.ColumnsByName.TryGetValue(name, out member))
                            {
                                int index = column.Index;
                                member.DeserializeTo(value, CurrentValues[index], column.Type, ProtocolVersion);
                            }
                        }
                    }

                    _current = value;
                    _currentCreated = true;
                }

                return _current;
            }
        }

        #region IEnumerable<T> Members

        /// <summary>
        /// Returns an enumerator that iterates through the collection.
        /// </summary>
        /// <returns>
        /// A <see cref="T:System.Collections.Generic.IEnumerator`1" /> that can be used to iterate through the
        /// collection.
        /// </returns>
        /// <filterpriority>1</filterpriority>
        public new virtual IEnumerator<T> GetEnumerator()
        {
            while(Read())
                yield return Current;
        }

        /// <summary>
        /// Returns an enumerator that iterates through a collection.
        /// </summary>
        /// <returns> An <see cref="T:System.Collections.IEnumerator" /> object that can be used to iterate through the collection. </returns>
        /// <filterpriority>2</filterpriority>
        IEnumerator IEnumerable.GetEnumerator()
        {
            return GetEnumerator();
        }

        #endregion

        /// <summary>
        /// Forwards the reader to the next row async.
        /// </summary>
        /// <returns> </returns>
        public override Task<bool> ReadAsync(CancellationToken cancellationToken)
        {
            _current = default(T);
            _currentCreated = false;
            return base.ReadAsync(cancellationToken);
        }
    }
}<|MERGE_RESOLUTION|>--- conflicted
+++ resolved
@@ -22,12 +22,9 @@
 using System.Numerics;
 using System.Threading;
 using System.Threading.Tasks;
-<<<<<<< HEAD
 using CqlSharp.Protocol;
 using CqlSharp.Serialization;
-=======
 using CqlSharp.Threading;
->>>>>>> aae0ff34
 
 namespace CqlSharp
 {
@@ -220,9 +217,6 @@
         #endregion
 
         /// <summary>
-<<<<<<< HEAD
-        /// Forwards the reader to the next row async.
-=======
         ///   Forwards the reader to the next row.
         /// </summary>
         /// <returns> true if there are more rows; otherwise, false. </returns>
@@ -242,11 +236,10 @@
 
         /// <summary>
         ///   Forwards the reader to the next row async.
->>>>>>> aae0ff34
         /// </summary>
         /// <returns> </returns>
         internal async Task<bool> ReadAsyncInternal(CancellationToken cancellationToken)
-        {
+            {
             while(true)
             {
                 //read next row from frame
@@ -263,15 +256,7 @@
                     //get next page of data
                     cancellationToken.ThrowIfCancellationRequested();
                     _command.PagingState = _frame.ResultMetaData.PagingState;
-<<<<<<< HEAD
-                    _frame =
-                        await
-                            _command.ExecuteReaderAsyncInternal(CommandBehavior.Default, cancellationToken)
-                                    .ConfigureAwait(
-                                        false);
-=======
                     _frame = await _command.ExecuteQueryAsyncInternal(CommandBehavior.Default, cancellationToken).AutoConfigureAwait();
->>>>>>> aae0ff34
                     _command.PagingState = null;
                 }
                 else
@@ -286,20 +271,9 @@
             return false;
         }
 
-<<<<<<< HEAD
-        /// <summary>
-        /// Forwards the reader to the next row.
-        /// </summary>
-        /// <returns> true if there are more rows; otherwise, false. </returns>
-        public override bool Read()
-        {
-            return ReadAsync().Result;
-        }
-=======
 
 
        
->>>>>>> aae0ff34
 
         /// <summary>
         /// Closes this instance.
@@ -1006,10 +980,10 @@
         /// </returns>
         /// <filterpriority>1</filterpriority>
         public new virtual IEnumerator<T> GetEnumerator()
-        {
+            {
             while(Read())
                 yield return Current;
-        }
+            }
 
         /// <summary>
         /// Returns an enumerator that iterates through a collection.
