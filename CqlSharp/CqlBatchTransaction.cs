﻿// CqlSharp - CqlSharp
// Copyright (c) 2014 Joost Reuzel
//   
// Licensed under the Apache License, Version 2.0 (the "License");
// you may not use this file except in compliance with the License.
// You may obtain a copy of the License at
//   
// http://www.apache.org/licenses/LICENSE-2.0
//  
// Unless required by applicable law or agreed to in writing, software
// distributed under the License is distributed on an "AS IS" BASIS,
// WITHOUT WARRANTIES OR CONDITIONS OF ANY KIND, either express or implied.
// See the License for the specific language governing permissions and
// limitations under the License.

using System;
using System.Collections.Generic;
using System.Data;
using System.Data.Common;
using System.Threading;
using System.Threading.Tasks;
using CqlSharp.Protocol;

namespace CqlSharp
{
    /// <summary>
    /// A batched query. Any commands executed as part of a <see cref="CqlBatchTransaction" /> will be
    /// buffered and executed in a single batch when committed.
    /// </summary>
    public class CqlBatchTransaction : DbTransaction
    {
        /// <summary>
        /// the possible states this transaction is in.
        /// </summary>
        private enum TransactionState
        {
            Pending,
            Committed,
            RolledBack,
            Disposed
        }

        /// <summary>
        /// The command representing the batch operation
        /// </summary>
        private readonly CqlCommand _batchCommand;

        /// <summary>
        /// the series of commands enlisted with this transaction
        /// </summary>
        private readonly List<BatchFrame.BatchedCommand> _commands;

        /// <summary>
        /// the state of the transaction
        /// </summary>
        private TransactionState _state;

        /// <summary>
        /// The batch type
        /// </summary>
        private CqlBatchType _batchType;

        /// <summary>
        /// Initializes a new instance of the <see cref="CqlBatchTransaction" /> class.
        /// </summary>
        public CqlBatchTransaction()
        {
            _batchCommand = new CqlCommand {Transaction = this};
            _commands = new List<BatchFrame.BatchedCommand>();
            _batchType = CqlBatchType.Logged;
            _state = TransactionState.Pending;
        }

        /// <summary>
        /// Initializes a new instance of the <see cref="CqlBatchTransaction" /> class.
        /// </summary>
        /// <param name="connection"> The connection. </param>
        public CqlBatchTransaction(CqlConnection connection)
            : this(connection, CqlBatchType.Logged, CqlConsistency.One)
        {
        }

        /// <summary>
        /// Initializes a new instance of the <see cref="CqlBatchTransaction" /> class.
        /// </summary>
        /// <param name="connection"> The connection. </param>
        /// <param name="batchType"> Type of the batch. </param>
        public CqlBatchTransaction(CqlConnection connection, CqlBatchType batchType)
            : this(connection, batchType, CqlConsistency.One)
        {
        }

        /// <summary>
        /// Initializes a new instance of the <see cref="CqlBatchTransaction" /> class.
        /// </summary>
        /// <param name="connection"> The connection. </param>
        /// <param name="batchType"> Type of the batch. </param>
        /// <param name="consistency"> The consistency. </param>
        public CqlBatchTransaction(CqlConnection connection, CqlBatchType batchType, CqlConsistency consistency)
        {
            _batchCommand = new CqlCommand(connection) {Consistency = consistency, Transaction = this};
            _commands = new List<BatchFrame.BatchedCommand>();
            _batchType = batchType;
            _state = TransactionState.Pending;
        }

        /// <summary>
        /// Gets or sets the wait time before terminating the attempt to execute a (batch) command and generating an error.
        /// </summary>
        /// <returns> The time (in seconds) to wait for the command to execute. The default value is 30 seconds. </returns>
        public virtual int CommandTimeout
        {
            get { return _batchCommand.CommandTimeout; }
            set { _batchCommand.CommandTimeout = value; }
        }

        /// <summary>
        /// Specifies the <see cref="T:System.Data.Common.DbConnection" /> object associated with the transaction.
        /// </summary>
        /// <returns> The <see cref="T:System.Data.Common.DbConnection" /> object associated with the transaction. </returns>
        protected override DbConnection DbConnection
        {
            get { return Connection; }
        }

        /// <summary>
        /// Specifies the <see cref="T:CqlSharp.CqlConnection" /> object associated with the transaction.
        /// </summary>
        /// <returns> The <see cref="T:CqlSharp.CqlConnection" /> object associated with the transaction. </returns>
        public new virtual CqlConnection Connection
        {
            get { return _batchCommand.Connection; }
            set { _batchCommand.Connection = value; }
        }

        /// <summary>
        /// Specifies the <see cref="T:System.Data.IsolationLevel" /> for this transaction.
        /// </summary>
        /// <returns> The <see cref="T:System.Data.IsolationLevel" /> for this transaction. </returns>
        /// <filterpriority>1</filterpriority>
        public override IsolationLevel IsolationLevel
        {
            get { return IsolationLevel.Unspecified; }
        }

        /// <summary>
        /// Gets or sets the type of the batch.
        /// </summary>
        /// <value> The type of the batch. </value>
        public virtual CqlBatchType BatchType
        {
            get { return _batchType; }
            set { _batchType = value; }
        }

        /// <summary>
        /// Gets the commands.
        /// </summary>
        /// <value> The commands. </value>
        internal List<BatchFrame.BatchedCommand> Commands
        {
            get
            {
                CheckIfPending();
                return _commands;
            }
        }

        /// <summary>
        /// Gets or sets the consistency.
        /// </summary>
        /// <value> The consistency. </value>
        public virtual CqlConsistency Consistency
        {
            get { return _batchCommand.Consistency; }
            set { _batchCommand.Consistency = value; }
        }

        /// <summary>
        /// Indication of the load this query generates (e.g. the number of statements in the batch). Used by connection stratagies
        /// for balancing
        /// queries over connections.
        /// </summary>
        /// <value> The load. Defaults to 1 </value>
        public virtual int Load
        {
            get { return _batchCommand.Load; }
            set { _batchCommand.Load = value; }
        }

        /// <summary>
        /// Gets or sets a value indicating whether tracing enabled should be enabled.
        /// </summary>
        /// <value> <c>true</c> if tracing enabled; otherwise, <c>false</c> . </value>
        public virtual bool EnableTracing
        {
            get { return _batchCommand.EnableTracing; }
            set { _batchCommand.EnableTracing = value; }
        }

        /// <summary>
        /// Gets the last batch query result. Contains a reference to any tracing identifier
        /// </summary>
        /// <value> The last query result. </value>
        public virtual ICqlQueryResult LastBatchResult
        {
            get { return _batchCommand.LastQueryResult; }
        }

        /// <summary>
        /// Performs application-defined tasks associated with freeing, releasing, or resetting unmanaged resources.
        /// </summary>
        /// <filterpriority>2</filterpriority>
        protected override void Dispose(bool disposing)
        {
            if(disposing)
            {
                _state = TransactionState.Disposed;
                _commands.Clear();
            }

            base.Dispose(disposing);
        }

        /// <summary>
        /// Checks wether this transaction is in the pending state
        /// </summary>
        /// <exception cref="System.ObjectDisposedException">CqlBatchTransaction</exception>
        /// <exception cref="System.InvalidOperationException">
        /// Transaction has already been committed
        /// or
        /// Transaction has been rolled back
        /// </exception>
        private void CheckIfPending()
        {
            if(_state == TransactionState.Disposed)
                throw new ObjectDisposedException("CqlBatchTransaction");

            if(_state == TransactionState.Committed)
                throw new InvalidOperationException("Transaction has already been committed");

            if(_state == TransactionState.RolledBack)
                throw new InvalidOperationException("Transaction has been rolled back");
        }

        /// <summary>
        /// Cancels the execution of this batch.
        /// </summary>
        public virtual void Cancel()
        {
            _batchCommand.Cancel();
        }

        /// <summary>
        /// Commits the database transaction.
        /// </summary>
        /// <filterpriority>1</filterpriority>
        public override void Commit()
        {
            CheckIfPending();

            if(Connection.State == ConnectionState.Open)
            {
                if(_commands.Count > 0)
                    _batchCommand.ExecuteBatch();

                _state = TransactionState.Committed;
            }
            else
                throw new InvalidOperationException("Commit error: Connection is closed or disposed");
        }


        /// <summary>
        /// Commits the database transaction asynchronously.
        /// </summary>
        /// <filterpriority>1</filterpriority>
        public virtual Task CommitAsync()
        {
            return CommitAsync(CancellationToken.None);
        }


        /// <summary>
        /// Commits the database transaction asynchronously.
        /// </summary>
        /// <param name="cancellationToken"> The cancellation token. </param>
        /// <returns> </returns>
        public virtual Task CommitAsync(CancellationToken cancellationToken)
        {
            CheckIfPending();

            if(Connection.State == ConnectionState.Open)
                return CommitAsyncInternal(cancellationToken);

            throw new InvalidOperationException("Commit error: Connection is closed or disposed");
        }

        /// <summary>
        /// Performs the actual asynchronous commit operation
        /// </summary>
        /// <param name="cancellationToken"> The cancellation token. </param>
        /// <returns> </returns>
        private async Task CommitAsyncInternal(CancellationToken cancellationToken)
        {
<<<<<<< HEAD
            if(_commands.Count > 0)
                await _batchCommand.ExecuteBatchAsync(cancellationToken);
=======
            if (_commands.Count > 0)
            {
                await _batchCommand.ExecuteBatchAsync(cancellationToken).ConfigureAwait(false);
            }
>>>>>>> 707610f8

            _state = TransactionState.Committed;
        }

        /// <summary>
        /// Rolls back a transaction from a pending state.
        /// </summary>
        /// <filterpriority>1</filterpriority>
        public override void Rollback()
        {
            CheckIfPending();

            _state = TransactionState.RolledBack;
            _commands.Clear();
        }

        /// <summary>
        /// Resets this transaction. This clears the list of commands that are part of the transaction, and brings
        /// the transaction in the same state as if it was newly created
        /// </summary>
        public virtual void Reset()
        {
            _state = TransactionState.Pending;
            _commands.Clear();
        }
    }
}<|MERGE_RESOLUTION|>--- conflicted
+++ resolved
@@ -112,7 +112,7 @@
         {
             get { return _batchCommand.CommandTimeout; }
             set { _batchCommand.CommandTimeout = value; }
-        }
+            }
 
         /// <summary>
         /// Specifies the <see cref="T:System.Data.Common.DbConnection" /> object associated with the transaction.
@@ -131,7 +131,7 @@
         {
             get { return _batchCommand.Connection; }
             set { _batchCommand.Connection = value; }
-        }
+            }
 
         /// <summary>
         /// Specifies the <see cref="T:System.Data.IsolationLevel" /> for this transaction.
@@ -174,7 +174,7 @@
         {
             get { return _batchCommand.Consistency; }
             set { _batchCommand.Consistency = value; }
-        }
+            }
 
         /// <summary>
         /// Indication of the load this query generates (e.g. the number of statements in the batch). Used by connection stratagies
@@ -268,7 +268,7 @@
             }
             else
                 throw new InvalidOperationException("Commit error: Connection is closed or disposed");
-        }
+            }
 
 
         /// <summary>
@@ -303,16 +303,9 @@
         /// <returns> </returns>
         private async Task CommitAsyncInternal(CancellationToken cancellationToken)
         {
-<<<<<<< HEAD
-            if(_commands.Count > 0)
-                await _batchCommand.ExecuteBatchAsync(cancellationToken);
-=======
             if (_commands.Count > 0)
-            {
                 await _batchCommand.ExecuteBatchAsync(cancellationToken).ConfigureAwait(false);
-            }
->>>>>>> 707610f8
-
+            
             _state = TransactionState.Committed;
         }
 
