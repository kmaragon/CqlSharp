--- conflicted
+++ resolved
@@ -19,11 +19,8 @@
 using System.Data.Common;
 using System.Threading;
 using System.Threading.Tasks;
-<<<<<<< HEAD
 using CqlSharp.Protocol;
-=======
 using CqlSharp.Threading;
->>>>>>> aae0ff34
 
 namespace CqlSharp
 {
@@ -263,28 +260,15 @@
         {
             CheckIfPending();
 
-<<<<<<< HEAD
-            if(Connection.State == ConnectionState.Open)
-            {
-                if(_commands.Count > 0)
-                    _batchCommand.ExecuteBatch();
-
-                _state = TransactionState.Committed;
-            }
-            else
-                throw new InvalidOperationException("Commit error: Connection is closed or disposed");
-            }
-=======
             if (Connection.State != ConnectionState.Open)
                 throw new InvalidOperationException("Commit error: Connection is closed or disposed");
             
             if (_commands.Count > 0)
-                _batchCommand.ExecuteBatch();
-
-            _state = TransactionState.Committed;
+                    _batchCommand.ExecuteBatch();
+
+                _state = TransactionState.Committed;
             
-        }
->>>>>>> aae0ff34
+            }
 
 
         /// <summary>
@@ -306,13 +290,8 @@
         {
             CheckIfPending();
 
-<<<<<<< HEAD
-            if(Connection.State == ConnectionState.Open)
-                return CommitAsyncInternal(cancellationToken);
-=======
-            if (Connection.State != ConnectionState.Open)
+            if(Connection.State != ConnectionState.Open)
                 throw new InvalidOperationException("Commit error: Connection is closed or disposed");
->>>>>>> aae0ff34
 
             return CommitAsyncInternal(cancellationToken);
         }
@@ -325,15 +304,10 @@
         private async Task CommitAsyncInternal(CancellationToken cancellationToken)
         {
             if (_commands.Count > 0)
-<<<<<<< HEAD
-                await _batchCommand.ExecuteBatchAsync(cancellationToken).ConfigureAwait(false);
-            
-=======
             {
                 await _batchCommand.ExecuteBatchAsync(cancellationToken).AutoConfigureAwait();
             }
 
->>>>>>> aae0ff34
             _state = TransactionState.Committed;
         }
 
