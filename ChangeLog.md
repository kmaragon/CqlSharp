<<<<<<< HEAD
## Version 0.40.0 - Types,types,types
* Rewrite of type system, CqlType is no longer an enum but a class with subclasses for every Cassandra type
* Previous CqlType enum is now called CqlTypeCode
* CqlParameter no longer accepts different CqlTypeCodes, but requires a single CqlType
* Added high performance very flexible type conversion that prevents boxing, and even converts collection types (e.g. hashset{int} to list{long})
* Removed explicit references to collection key and value types. They are not used separate from the corresponding CqlTypes anymore
* Value serialization/deserialization moved to the different CqlType subclasses
* CqlDataReader.GetDataTypeName(int i) now returns full string representation of the Cassandra type (e.g. map<varchar, int>)
* CqlDataReader.GetFieldCqlType added that returns the CqlType used for the given field
* Removed a lot of boxing/unboxing of primitive types during serialization/deserialization
=======
## Version 0.37.0 - TraceLogger and Fixes on cluster reconfiguration
* Fix crash when nodes are added to a running system (and have no tokens gossiped). CqlSharp now reloads configurations every minute until all tokens are found.
* Fix missing logger binding when using exclusive connection strategy
* Simplified logger classes and added TraceLogger (thanks to justmara)
>>>>>>> 89810a74

## Version 0.36.0 - Fixes and Development support
* Fixing situation where queries using a pagesize are ended with a data frame with no contents
* Fix of protocol negotiation flow for older Cassandra versions
* Exposing supported CQL version from CqlConnection
* Allowing the primary CQL* classes to be subclassed (e.g. allowing them to be mocked)
* Introducing a non-generic interface to ObjectAccessor{T}

## Version 0.35.0 - Make ExecuteScalar according to spec.
* Have ExecuteScalar return null in case no row was found, and DBNull.Value if the database column value is null

## Version 0.34.0 - Socket options
* Adding socket options: connect timeout, Linger state, KeepAlive, SendBufferSize, and ReceiveBufferSize
* Fix: Proper CqlException returned when no cluster nodes can be reached

## Version 0.33.0 - Improved transaction handling
* Improved state management of transaction
* Adding Reset to CqlTransaction, allowing reuse of transaction objects
* Adding CqlError class, to expose Cql error details (including trace ids) as LastQueryResult on CqlCommand

## Version 0.32.2 - Default Guid insertion fix
* Fixing issue where nill guids were inserted as null values
* Adding TimeGuid.Default to get a nill guid with time version flags set.

## Version 0.32.1 - Transaction Race fix
* Fixing race condition issues when using prepared queries in a transaction

## Version 0.32.0 - Decimal support and Fixes
* Support for decimal types
* TimeGuid generation rewritten in order to guarantee uniqueness when many TimeGuids are generated within a short timeframe.

## Version 0.31.0 - Linq-2-Cql
* Adjustments to support Linq2Cql in CqlSharp.Linq package
* Making ObjectAccessor public accessible
* Introducing CqlKey and CqlIndex attributes

## Version 0.30.2 - Deadlock removal
* Fix: Adding two missing ConfigureAwait statements avoiding deadlock in MVC projects

## Version 0.30.1 - Node address fallback
* Fallback to listen-address during discovery when rpc-address is 0.0.0.0. Issue #20
* Performance: Removing some boxing of structs during deserialization

## Version 0.30.0 - Binary Protocol V2 support
* Allowing default database to be set via connectionstring, regardless of connectionstrategy in use
* Sasl Authentication support. PasswordAuthenticator is supported out-of-the-box. Extendable via MEF by providing IAuthenticator and IAuthenticatorFactory implementations.
* Batch support via CqlBatchTransaction. Assign the command to the CqlBatchTransaction and executes will be buffered. When CqlBatchTransaction
is committed it will create and submit a batch statement.
* Paging support. CqlCommand can be given a page size: when iterating over a query result, the data will be fetched in "chunks"
 of the given page size
* Use of bound parameters with non-prepared queries
* Support for Serial_Local for CompareAndSet (CAS) statements
* Added CqlConnection.Shutdown methods to close all connections to Cassandra
* Performance: when using Cql protocol v2, cached result metadata will be used, reducing network overhead
* Performance: Prepare() better utilizes caching, less Task creation overhead
* Fix: ChangeDatabase function uses correct use syntax
* Fix: ConnectionStratagies are better aware of existing connections on startup.

## Version 0.20.1 - Oops
* Critical bug fix: connection idle bug due to comparison of datetimes in different timezones, Issue #15

## Version 0.20.0 - ADO.NET implementation
* CqlSharp now implements the ADO.NET interfaces (this is a breaking change!), using the System.Data.Common classes
* Introduced QueryResult property on CqlCommand to expose Cassandra result information for non-Queries
* Parameters for prepared queries will be automatically generated when no paramaters are set beforehand
* ClusterConfig replaced by CqlConnectionStringBuilder (and moved to root namespace)
* Query cancellation now supported
* Database can be changed from default to something else per CqlConnection when Exclusive strategy is used
* Some preparation to make ConnectionStrategy extendable like logging
* Getting and logging more info on Cassandra cluster like name, release, cqlversion, etc.

## Version 0.14.1 - Bug fixes (not released)
* Making short values unsigned shorts as depicted in Cql binary protocol spec.
* Added few missing ConfigureAwaits
* Cleanup of code
* Faster Random Strategy Logic

## Version 0.14.0 - Need for Speed
* ObjectMapping performance improvement: Using compiled expressions to set and get object properties and fields
* Snappy compression support
* Removed ParallelConnections option, corresponding behavior now depends on connection selection strategy
* Improved memory management (more byte[] reuse, different array sizes, faster pool)
* Faster Balanced Strategy logic

## Version 0.13.0 - Logging and Contexts
* ConfigureAwait on all awaits to avoid issues with synchronization contexts
* Logging! Extendable via MEF by simply implementing and co-deploying ILoggerFactory and ILogger implementations
* Small bug fixes

## Version 0.12.0 - Null values
* Support/fix for null values
* Support for Nullable types
* Addition of Max Query Retry configuration parameter
* Performance improvements (less async, less spinlock where lock is wanted)
* Fixing some nasty race conditions

## Version 0.11.0 - Cluster changes
* Several bug fixes
* CqlSharp now listens to cluster events like Node Up/Down/Add/Remove. Nodes are added and removed while the application is running.

## Version 0.10.0 - Partition Aware
* Added PartitionKey, PartitionAware Connection Strategy that selects a connection based on the PartitionKey set on a CqlCommand.
* Removed QueryOptions class, options can now be set directly on CqlCommand objects.
* Bug fix on short serialization
* Removed a few race-conditions
* Added varint support

## Version 0.9.0 - Let's go!
* Initial public release<|MERGE_RESOLUTION|>--- conflicted
+++ resolved
@@ -1,4 +1,3 @@
-<<<<<<< HEAD
 ## Version 0.40.0 - Types,types,types
 * Rewrite of type system, CqlType is no longer an enum but a class with subclasses for every Cassandra type
 * Previous CqlType enum is now called CqlTypeCode
@@ -9,12 +8,11 @@
 * CqlDataReader.GetDataTypeName(int i) now returns full string representation of the Cassandra type (e.g. map<varchar, int>)
 * CqlDataReader.GetFieldCqlType added that returns the CqlType used for the given field
 * Removed a lot of boxing/unboxing of primitive types during serialization/deserialization
-=======
+
 ## Version 0.37.0 - TraceLogger and Fixes on cluster reconfiguration
 * Fix crash when nodes are added to a running system (and have no tokens gossiped). CqlSharp now reloads configurations every minute until all tokens are found.
 * Fix missing logger binding when using exclusive connection strategy
 * Simplified logger classes and added TraceLogger (thanks to justmara)
->>>>>>> 89810a74
 
 ## Version 0.36.0 - Fixes and Development support
 * Fixing situation where queries using a pagesize are ended with a data frame with no contents
