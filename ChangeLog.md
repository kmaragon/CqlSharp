<<<<<<< HEAD
## Version 0.40.0 - Types,types,types
* Rewrite of type system, CqlType is no longer an enum but a class with subclasses for every Cassandra type.
* Previous CqlType enum is now called CqlTypeCode.
* Primitive Cql types can be accessed through CqlType.* static properties. Others can be constructed from .NET class, type string, or TypeCode + parameter via the CqlType.CreateType overloads.
* CqlParameter no longer accepts different CqlTypeCodes, but requires a single CqlType
* Added high performance and extremely flexible type conversion that prevents boxing, and even converts collection types (e.g. hashset{int} to list{long})
* Removed explicit references to collection key and value types. They are not used separate from the corresponding CqlTypes anymore
* CqlDataReader.GetDataTypeName(int i) now returns full string representation of the Cassandra type (e.g. map<varchar, int>)
* CqlDataReader.GetFieldCqlType added that returns the CqlType used for the given field
* Removed a lot of boxing/unboxing of primitive types during serialization/deserialization
* Implemented DbDataReader.GetFieldValue{T}(int i)
* Supports User Defined Types. Annotate your class with CqlUserType and CqlColumn to have it correctly mapped to a Cassandra User Defined Type
=======
## Version 0.38.0 - Fixes and Improved Aliveness Checking of Cassandra Nodes
* Fixed bug that hampered exponential backoff
* Succesfull connection to a node must be made before it is marked as up again, keeping it out-of-scope of connection strategies until proven up.
* Fixing issue where multiple node UP notifications are received in a short time
* Clearing prepared query ids, forcing queries to be reprepared when node is marked down
* Making sure that at least a single query attempt is done when MaxRetryCount setting is set to 0
* MEF fix: now using correct directories for loading extensions
>>>>>>> 707610f8

## Version 0.37.0 - TraceLogger and Fixes on cluster reconfiguration
* Fix crash when nodes are added to a running system (and have no tokens gossiped). CqlSharp now reloads configurations every minute until all tokens are found.
* Fix missing logger binding when using exclusive connection strategy
* Simplified logger classes and added TraceLogger (thanks to justmara)

## Version 0.36.0 - Fixes and Development support
* Fixing situation where queries using a pagesize are ended with a data frame with no contents
* Fix of protocol negotiation flow for older Cassandra versions
* Exposing supported CQL version from CqlConnection
* Allowing the primary CQL* classes to be subclassed (e.g. allowing them to be mocked)
* Introducing a non-generic interface to ObjectAccessor{T}

## Version 0.35.0 - Make ExecuteScalar according to spec.
* Have ExecuteScalar return null in case no row was found, and DBNull.Value if the database column value is null

## Version 0.34.0 - Socket options
* Adding socket options: connect timeout, Linger state, KeepAlive, SendBufferSize, and ReceiveBufferSize
* Fix: Proper CqlException returned when no cluster nodes can be reached

## Version 0.33.0 - Improved transaction handling
* Improved state management of transaction
* Adding Reset to CqlTransaction, allowing reuse of transaction objects
* Adding CqlError class, to expose Cql error details (including trace ids) as LastQueryResult on CqlCommand

## Version 0.32.2 - Default Guid insertion fix
* Fixing issue where nill guids were inserted as null values
* Adding TimeGuid.Default to get a nill guid with time version flags set.

## Version 0.32.1 - Transaction Race fix
* Fixing race condition issues when using prepared queries in a transaction

## Version 0.32.0 - Decimal support and Fixes
* Support for decimal types
* TimeGuid generation rewritten in order to guarantee uniqueness when many TimeGuids are generated within a short timeframe.

## Version 0.31.0 - Linq-2-Cql
* Adjustments to support Linq2Cql in CqlSharp.Linq package
* Making ObjectAccessor public accessible
* Introducing CqlKey and CqlIndex attributes

## Version 0.30.2 - Deadlock removal
* Fix: Adding two missing ConfigureAwait statements avoiding deadlock in MVC projects

## Version 0.30.1 - Node address fallback
* Fallback to listen-address during discovery when rpc-address is 0.0.0.0. Issue #20
* Performance: Removing some boxing of structs during deserialization

## Version 0.30.0 - Binary Protocol V2 support
* Allowing default database to be set via connectionstring, regardless of connectionstrategy in use
* Sasl Authentication support. PasswordAuthenticator is supported out-of-the-box. Extendable via MEF by providing IAuthenticator and IAuthenticatorFactory implementations.
* Batch support via CqlBatchTransaction. Assign the command to the CqlBatchTransaction and executes will be buffered. When CqlBatchTransaction
is committed it will create and submit a batch statement.
* Paging support. CqlCommand can be given a page size: when iterating over a query result, the data will be fetched in "chunks"
 of the given page size
* Use of bound parameters with non-prepared queries
* Support for Serial_Local for CompareAndSet (CAS) statements
* Added CqlConnection.Shutdown methods to close all connections to Cassandra
* Performance: when using Cql protocol v2, cached result metadata will be used, reducing network overhead
* Performance: Prepare() better utilizes caching, less Task creation overhead
* Fix: ChangeDatabase function uses correct use syntax
* Fix: ConnectionStratagies are better aware of existing connections on startup.

## Version 0.20.1 - Oops
* Critical bug fix: connection idle bug due to comparison of datetimes in different timezones, Issue #15

## Version 0.20.0 - ADO.NET implementation
* CqlSharp now implements the ADO.NET interfaces (this is a breaking change!), using the System.Data.Common classes
* Introduced QueryResult property on CqlCommand to expose Cassandra result information for non-Queries
* Parameters for prepared queries will be automatically generated when no paramaters are set beforehand
* ClusterConfig replaced by CqlConnectionStringBuilder (and moved to root namespace)
* Query cancellation now supported
* Database can be changed from default to something else per CqlConnection when Exclusive strategy is used
* Some preparation to make ConnectionStrategy extendable like logging
* Getting and logging more info on Cassandra cluster like name, release, cqlversion, etc.

## Version 0.14.1 - Bug fixes (not released)
* Making short values unsigned shorts as depicted in Cql binary protocol spec.
* Added few missing ConfigureAwaits
* Cleanup of code
* Faster Random Strategy Logic

## Version 0.14.0 - Need for Speed
* ObjectMapping performance improvement: Using compiled expressions to set and get object properties and fields
* Snappy compression support
* Removed ParallelConnections option, corresponding behavior now depends on connection selection strategy
* Improved memory management (more byte[] reuse, different array sizes, faster pool)
* Faster Balanced Strategy logic

## Version 0.13.0 - Logging and Contexts
* ConfigureAwait on all awaits to avoid issues with synchronization contexts
* Logging! Extendable via MEF by simply implementing and co-deploying ILoggerFactory and ILogger implementations
* Small bug fixes

## Version 0.12.0 - Null values
* Support/fix for null values
* Support for Nullable types
* Addition of Max Query Retry configuration parameter
* Performance improvements (less async, less spinlock where lock is wanted)
* Fixing some nasty race conditions

## Version 0.11.0 - Cluster changes
* Several bug fixes
* CqlSharp now listens to cluster events like Node Up/Down/Add/Remove. Nodes are added and removed while the application is running.

## Version 0.10.0 - Partition Aware
* Added PartitionKey, PartitionAware Connection Strategy that selects a connection based on the PartitionKey set on a CqlCommand.
* Removed QueryOptions class, options can now be set directly on CqlCommand objects.
* Bug fix on short serialization
* Removed a few race-conditions
* Added varint support

## Version 0.9.0 - Let's go!
* Initial public release<|MERGE_RESOLUTION|>--- conflicted
+++ resolved
@@ -1,4 +1,3 @@
-<<<<<<< HEAD
 ## Version 0.40.0 - Types,types,types
 * Rewrite of type system, CqlType is no longer an enum but a class with subclasses for every Cassandra type.
 * Previous CqlType enum is now called CqlTypeCode.
@@ -11,7 +10,7 @@
 * Removed a lot of boxing/unboxing of primitive types during serialization/deserialization
 * Implemented DbDataReader.GetFieldValue{T}(int i)
 * Supports User Defined Types. Annotate your class with CqlUserType and CqlColumn to have it correctly mapped to a Cassandra User Defined Type
-=======
+
 ## Version 0.38.0 - Fixes and Improved Aliveness Checking of Cassandra Nodes
 * Fixed bug that hampered exponential backoff
 * Succesfull connection to a node must be made before it is marked as up again, keeping it out-of-scope of connection strategies until proven up.
@@ -19,7 +18,6 @@
 * Clearing prepared query ids, forcing queries to be reprepared when node is marked down
 * Making sure that at least a single query attempt is done when MaxRetryCount setting is set to 0
 * MEF fix: now using correct directories for loading extensions
->>>>>>> 707610f8
 
 ## Version 0.37.0 - TraceLogger and Fixes on cluster reconfiguration
 * Fix crash when nodes are added to a running system (and have no tokens gossiped). CqlSharp now reloads configurations every minute until all tokens are found.
