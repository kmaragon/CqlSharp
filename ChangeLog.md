--- conflicted
+++ resolved
@@ -1,4 +1,3 @@
-<<<<<<< HEAD
 ## Version 0.30.0 - Binary Protocol V2 support
 * Batch support via CqlBatchTransaction. Assign the command to the CqlBatchTransaction and executes will be buffered. When CqlBatchTransaction
 is committed it will create and submit a batch statement.
@@ -8,10 +7,9 @@
 * Support for Serial_Local for CompareAndSet (CAS) statements
 * Performance: when using Cql protocol v2, cached result metadata will be used, reducing network overhead
 * Performance: Prepare() better utilizes caching, less Task creation overhead
-=======
+
 ## Version 0.20.1 - ADO.NET implementation
 * Critical bug fix: connection idle bug due to comparison of datetimes in different timezones, Issue #15
->>>>>>> 7be30fce
 
 ## Version 0.20.0 - ADO.NET implementation
 * CqlSharp now implements the ADO.NET interfaces (this is a breaking change!), using the System.Data.Common classes
