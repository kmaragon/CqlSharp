﻿// CqlSharp - CqlSharp.Test
// Copyright (c) 2014 Joost Reuzel
//   
// Licensed under the Apache License, Version 2.0 (the "License");
// you may not use this file except in compliance with the License.
// You may obtain a copy of the License at
//   
// http://www.apache.org/licenses/LICENSE-2.0
//  
// Unless required by applicable law or agreed to in writing, software
// distributed under the License is distributed on an "AS IS" BASIS,
// WITHOUT WARRANTIES OR CONDITIONS OF ANY KIND, either express or implied.
// See the License for the specific language governing permissions and
// limitations under the License.

<<<<<<< HEAD
=======
using CqlSharp.Network;
using CqlSharp.Protocol;
using CqlSharp.Serialization;
using CqlSharp.Tracing;
using Microsoft.VisualStudio.TestTools.UnitTesting;
>>>>>>> aae0ff34
using System;
using System.Data;
using System.Linq;
using System.Threading;
using System.Threading.Tasks;
using CqlSharp.Protocol;
using CqlSharp.Serialization;
using CqlSharp.Tracing;
using Microsoft.VisualStudio.TestTools.UnitTesting;

// ReSharper disable UseObjectOrCollectionInitializer

namespace CqlSharp.Test
{
    [TestClass]
    public class QueryTests
    {
        private const string ConnectionString =
            "server=localhost;throttle=256;MaxConnectionIdleTime=3600;ConnectionStrategy=Exclusive;loggerfactory=debug;loglevel=verbose;username=cassandra;password=cassandra";

        [ClassInitialize]
        public static void Init(TestContext context)
        {
            const string createKsCql =
                @"CREATE KEYSPACE Test WITH replication = {'class': 'SimpleStrategy', 'replication_factor' : 1} and durable_writes = 'false';";
            const string createTableCql = @"create table Test.BasicFlow (id int primary key, value text, ignored text);";


            using(var connection = new CqlConnection(ConnectionString))
            {
                connection.SetConnectionTimeout(0);
                connection.Open();

                try
                {
                    var createKs = new CqlCommand(connection, createKsCql);
                    createKs.ExecuteNonQuery();
                }
                catch(AlreadyExistsException)
                {
                    //ignore
                }

                try
                {
                    var createTable = new CqlCommand(connection, createTableCql);
                    createTable.ExecuteNonQuery();
                }
                catch(AlreadyExistsException)
                {
                }
            }
        }

        [ClassCleanup]
        public static void Cleanup()
        {
            const string dropCql = @"drop keyspace Test;";

            using(var connection = new CqlConnection(ConnectionString))
            {
                connection.Open();

                try
                {
                    var drop = new CqlCommand(connection, dropCql);
                    drop.ExecuteNonQuery();
                }
                catch(InvalidException)
                {
                    //ignore
                }
            }

            CqlConnection.ShutdownAll();
        }

        [TestInitialize]
        public void PrepareTest()
        {
            const string truncateTableCql = @"truncate Test.BasicFlow;";

            using(var connection = new CqlConnection(ConnectionString))
            {
                connection.Open();
                var truncTable = new CqlCommand(connection, truncateTableCql);
                truncTable.ExecuteNonQuery();
            }
        }


        [TestMethod]
        public async Task BasicPrepareInsertSelect()
        {
            //Assume
            const string insertCql = @"insert into Test.BasicFlow (id,value) values (?,?);";
            const string retrieveCql = @"select * from Test.BasicFlow;";

            //Act
            using(var connection = new CqlConnection(ConnectionString))
            {
                await connection.OpenAsync();

                //insert data
                var cmd = new CqlCommand(connection, insertCql, CqlConsistency.One);
                await cmd.PrepareAsync();

                var b = new BasicFlowData {Id = 123, Data = "Hallo", Ignored = "none"};
                cmd.PartitionKey.Set(b);
                cmd.Parameters.Set(b);

                await cmd.ExecuteNonQueryAsync();

                //select data
                var selectCmd = new CqlCommand(connection, retrieveCql, CqlConsistency.One) {EnableTracing = true};
                await selectCmd.PrepareAsync();

                CqlDataReader<BasicFlowData> reader = await selectCmd.ExecuteReaderAsync<BasicFlowData>();
                Assert.AreEqual(1, reader.Count);
                if(await reader.ReadAsync())
                {
                    BasicFlowData row = reader.Current;
                    Assert.AreEqual(123, row.Id);
                    Assert.AreEqual("Hallo", row.Data);
                    Assert.IsNull(row.Ignored);
                }
                else
                    Assert.Fail("Read should have succeeded");
            }
        }

        [TestMethod]
        // ReSharper disable InconsistentNaming
        public void Issue19_PrepareAndSelectCountStar()
            // ReSharper restore InconsistentNaming
        {
            //Assume
            const string insertCql = @"select count(*) from system.schema_keyspaces;";

            long count;

            //Act
            using(var connection = new CqlConnection(ConnectionString))
            {
                connection.Open();

                //known issue in Cassandra 2.0.0 and 2.0.1. Prepare returns wrong results for count(*) queries
                Assert.IsNotNull(connection.ServerVersion);
                if(connection.ServerVersion.Equals("2.0.0") || connection.ServerVersion.Equals("2.0.1"))
                    return;

                //insert data
                var cmd = new CqlCommand(connection, insertCql, CqlConsistency.Quorum);
                cmd.Prepare();

                count = (long)(cmd.ExecuteScalar());
            }

            Assert.IsTrue(count > 0, "Count should be larger than zero");
        }

        [TestMethod]
        public async Task BasicInsertSelectScalar()
        {
            //Assume
            const string insertCql = @"insert into Test.BasicFlow (id,value) values (1001,'Hallo 1001');";
            const string retrieveCql = @"select value from Test.BasicFlow where id=1001;";

            //Act
            using(var connection = new CqlConnection(ConnectionString))
            {
                await connection.OpenAsync();

                //insert data
                var cmd = new CqlCommand(connection, insertCql, CqlConsistency.One);
                await cmd.ExecuteNonQueryAsync();

                //select data
                var selectCmd = new CqlCommand(connection, retrieveCql, CqlConsistency.One);

                string value = (string)await selectCmd.ExecuteScalarAsync();
                Assert.AreEqual("Hallo 1001", value);
            }
        }

        [TestMethod]
        public async Task SelectScalarNoValue()
        {
            //Assume
            const string retrieveCql = @"select value from Test.BasicFlow where id=10001;";

            //Act
            using(var connection = new CqlConnection(ConnectionString))
            {
                await connection.OpenAsync();

                //select data
                var selectCmd = new CqlCommand(connection, retrieveCql, CqlConsistency.One);
                string value = (string)await selectCmd.ExecuteScalarAsync();

                //if row does not exist value should be null
                Assert.IsNull(value);
            }
        }

        [TestMethod]
        public async Task SelectScalarNullValue()
        {
            //Assume
            const string insertCql = @"insert into Test.BasicFlow (id) values (2001);";
            const string retrieveCql = @"select value from Test.BasicFlow where id=2001;";

            //Act
            using(var connection = new CqlConnection(ConnectionString))
            {
                await connection.OpenAsync();

                //insert data
                var cmd = new CqlCommand(connection, insertCql, CqlConsistency.One);
                await cmd.ExecuteNonQueryAsync();

                //select data
                var selectCmd = new CqlCommand(connection, retrieveCql, CqlConsistency.One);

                object value = await selectCmd.ExecuteScalarAsync();
                Assert.AreEqual(DBNull.Value, value);
            }
        }

        [TestMethod]
        public void BasicInsertSelectSynchronous()
        {
            //Assume
            const string insertCql = @"insert into Test.BasicFlow (id,value) values (12367,'Hallo 12367');";
            const string retrieveCql = @"select * from Test.BasicFlow;";

            //Act
            using (var connection = new CqlConnection(ConnectionString))
            {
                connection.Open();

                //insert data
                var cmd = new CqlCommand(connection, insertCql, CqlConsistency.One);
                cmd.ExecuteNonQuery();

                //select data
                var selectCmd = new CqlCommand(connection, retrieveCql, CqlConsistency.One);
                selectCmd.CommandTimeout = Timeout.Infinite;
                selectCmd.Prepare();

                CqlDataReader reader = selectCmd.ExecuteReader();
                Assert.AreEqual(1, reader.Count);
                if (reader.Read())
                {
                    Assert.AreEqual(12367, reader["id"]);
                    Assert.AreEqual("Hallo 12367", reader["value"]);
                    Assert.AreEqual(DBNull.Value, reader["ignored"]);
                }
                else
                {
                    Assert.Fail("Read should have succeeded");
                }
            }
        }

        [TestMethod]
        [ExpectedException(typeof(CqlException))]
        public void BasicInsertSelectSynchronousCancel()
        {
            //Assume
            const string insertCql = @"insert into Test.BasicFlow (id,value) values (54235,'Hallo 54235');";
            const string retrieveCql = @"select * from Test.BasicFlow;";

            //Act
            using (var connection = new CqlConnection(ConnectionString))
            {
                connection.Open();

                //insert data
                var cmd = new CqlCommand(connection, insertCql, CqlConsistency.One);
                cmd.ExecuteNonQuery();


                //select data
                var selectCmd = new CqlCommand(connection, retrieveCql, CqlConsistency.One);
                selectCmd.CommandTimeout = Timeout.Infinite;
                selectCmd.Prepare();

                
                //get connection, and cancel the select as soon as it registers
                EventHandler<Network.LoadChangeEvent> cancelHandler = (src, ev) => selectCmd.Cancel();
                Connection networkConnection = connection.GetConnection();

                networkConnection.OnLoadChange += cancelHandler;

                try
                {
                    CqlDataReader reader = selectCmd.ExecuteReader();
                }
                finally
                {
                    networkConnection.OnLoadChange -= cancelHandler;
                }
                
            }
        }

        [TestMethod]
        [ExpectedException(typeof(TimeoutException))]
        public void BasicInsertSelectSynchronousTimeout()
        {
            //Assume
            const string insertCql = @"insert into Test.BasicFlow (id,value) values (13244,'Hallo 54235');";
            const string retrieveCql = @"select * from Test.BasicFlow;";

            //Act
            using (var connection = new CqlConnection(ConnectionString))
            {
                connection.Open();

                //insert data
                var cmd = new CqlCommand(connection, insertCql, CqlConsistency.One);
                cmd.ExecuteNonQuery();


                //select data
                var selectCmd = new CqlCommand(connection, retrieveCql, CqlConsistency.One);
                selectCmd.CommandTimeout = Timeout.Infinite;
                selectCmd.Prepare();

                //get connection, and cancel the select as soon as it registers
                EventHandler<Network.LoadChangeEvent> delayHandler = (src, ev) => Thread.Sleep(1200);
                Connection networkConnection = connection.GetConnection();
                networkConnection.OnLoadChange += delayHandler;

                try
                {
                    //set command timeout as low as possible (1 second)
                    selectCmd.CommandTimeout = 1;
                    CqlDataReader reader = selectCmd.ExecuteReader();
                }
                finally
                {
                    networkConnection.OnLoadChange -= delayHandler;
                }
               
            }
        }

        [TestMethod]
        public async Task BasicInsertSelect()
        {
            //Assume
            const string insertCql = @"insert into Test.BasicFlow (id,value) values (789,'Hallo 789');";
            const string retrieveCql = @"select * from Test.BasicFlow;";

            //Act
            using(var connection = new CqlConnection(ConnectionString))
            {
                await connection.OpenAsync();

                //insert data
                var cmd = new CqlCommand(connection, insertCql, CqlConsistency.One);
                await cmd.ExecuteNonQueryAsync();

                //select data
                var selectCmd = new CqlCommand(connection, retrieveCql, CqlConsistency.One);
                await selectCmd.PrepareAsync();

                CqlDataReader reader = await selectCmd.ExecuteReaderAsync();
                Assert.AreEqual(1, reader.Count);
                if(await reader.ReadAsync())
                {
                    Assert.AreEqual(789, reader["id"]);
                    Assert.AreEqual("Hallo 789", reader["value"]);
                    Assert.AreEqual(DBNull.Value, reader["ignored"]);
                }
                else
                    Assert.Fail("Read should have succeeded");
            }
        }

        [TestMethod]
        public async Task InsertSelectCustomParameters()
        {
            //Assume
            const string insertCql = @"insert into Test.BasicFlow (id,value) values (?,?);";
            const string retrieveCql = @"select * from Test.BasicFlow;";

            //Act
            using(var connection = new CqlConnection(ConnectionString))
            {
                await connection.OpenAsync();

                //insert data
                var cmd = new CqlCommand(connection, insertCql, CqlConsistency.One);
                cmd.Parameters.Add("myKey", CqlType.Int);
                cmd.Parameters.Add("myValue", CqlType.Text);
                await cmd.PrepareAsync();

                cmd.Parameters["myKey"].Value = 1234;
                cmd.Parameters["myValue"].Value = "Hallo 1234";
                await cmd.ExecuteNonQueryAsync();

                //select data
                var selectCmd = new CqlCommand(connection, retrieveCql, CqlConsistency.One);

                CqlDataReader reader = await selectCmd.ExecuteReaderAsync();
                Assert.AreEqual(1, reader.Count);
                if(await reader.ReadAsync())
                {
                    Assert.AreEqual(1234, reader["id"]);
                    Assert.AreEqual("Hallo 1234", reader["value"]);
                    Assert.AreEqual(DBNull.Value, reader["ignored"]);
                }
                else
                    Assert.Fail("Read should have succeeded");
            }
        }

        [TestMethod]
        public async Task BatchPreparedWithNamedParameters()
        {
            //Assume
            const string insertCql =
                @"begin batch insert into Test.BasicFlow (id,value) values (:id1,:value1); insert into Test.BasicFlow (id,value) values (:id2,:value2); apply batch;";
            const string retrieveCql = @"select * from Test.BasicFlow;";

            //Act
            using(var connection = new CqlConnection(ConnectionString))
            {
                await connection.OpenAsync();

                //skip if cqlversion too low
                if(string.CompareOrdinal(connection.CqlVersion, "3.1.1") < 0)
                    return;

                //insert data
                var cmd = new CqlCommand(connection, insertCql, CqlConsistency.One);
                await cmd.PrepareAsync();

                cmd.Parameters["id1"].Value = 0;
                cmd.Parameters["value1"].Value = "Hello 0";
                cmd.Parameters["id2"].Value = 1;
                cmd.Parameters["value2"].Value = "Hello 1";
                await cmd.ExecuteNonQueryAsync();

                //select data
                var selectCmd = new CqlCommand(connection, retrieveCql, CqlConsistency.One);

                CqlDataReader reader = await selectCmd.ExecuteReaderAsync();
                Assert.AreEqual(2, reader.Count);

                var results = new bool[2];
                for(int i = 0; i < 2; i++)
                {
                    if(await reader.ReadAsync())
                    {
                        results[(int)reader["id"]] = true;
                        Assert.AreEqual("Hello " + reader["id"], reader["value"]);
                    }
                    else
                        Assert.Fail("Read should have succeeded");
                }

                Assert.IsTrue(results.All(p => p));
            }
        }

        [TestMethod]
        public async Task ChangeDatabaseThenInsertSelect()
        {
            //Assume
            const string insertCql = @"insert into BasicFlow (id,value) values (901,'Hallo 901');";
            const string retrieveCql = @"select * from BasicFlow;";

            //Act
            using(var connection = new CqlConnection(ConnectionString))
            {
                Assert.AreEqual("", connection.Database);

                await connection.OpenAsync();

                //change database
                connection.ChangeDatabase("test");

                Assert.AreEqual("test", connection.Database);

                //insert data
                var cmd = new CqlCommand(connection, insertCql, CqlConsistency.One);
                await cmd.ExecuteNonQueryAsync();

                //select data
                var selectCmd = new CqlCommand(connection, retrieveCql, CqlConsistency.One);
                CqlDataReader reader = await selectCmd.ExecuteReaderAsync();

                Assert.AreEqual(1, reader.Count);
                if(await reader.ReadAsync())
                {
                    Assert.AreEqual(901, reader["id"]);
                    Assert.AreEqual("Hallo 901", reader["value"]);
                    Assert.AreEqual(DBNull.Value, reader["ignored"]);
                }
                else
                    Assert.Fail("Read should have succeeded");
            }
        }

        [TestMethod]
        public async Task CASInsertSelect()
        {
            //Assume
            const string insertCql = @"insert into Test.BasicFlow (id,value) values (901,'Hallo 901') if not exists;";
            const string insertCql2 = @"insert into Test.BasicFlow (id,value) values (901,'Hallo 901.2') if not exists;";

            const string retrieveCql = @"select * from Test.BasicFlow;";

            //Act
            using(var connection = new CqlConnection(ConnectionString))
            {
                await connection.OpenAsync();

                //skip when server version is below 2.0.0
                if(String.Compare(connection.ServerVersion, "2.0.0", StringComparison.Ordinal) < 0)
                    return;

                //insert data
                var cmd = new CqlCommand(connection, insertCql, CqlConsistency.Any);
                cmd.UseCASLocalSerial = true;
                await cmd.ExecuteNonQueryAsync();
                var result = cmd.LastQueryResult as CqlDataReader;
                Assert.IsNotNull(result);
                Assert.IsTrue(await result.ReadAsync());
                Assert.IsTrue((bool)result["[applied]"]);

                var cmd2 = new CqlCommand(connection, insertCql2, CqlConsistency.Any);
                await cmd2.ExecuteNonQueryAsync();
                var result2 = cmd2.LastQueryResult as CqlDataReader;
                Assert.IsNotNull(result2);
                Assert.IsTrue(await result2.ReadAsync());
                Assert.IsFalse((bool)result2["[applied]"]);
                Assert.AreEqual("Hallo 901", result2["value"]);

                //select data
                var selectCmd = new CqlCommand(connection, retrieveCql, CqlConsistency.One);
                await selectCmd.PrepareAsync();

                CqlDataReader reader = await selectCmd.ExecuteReaderAsync();
                Assert.AreEqual(1, reader.Count);
                if(await reader.ReadAsync())
                {
                    Assert.AreEqual(901, reader["id"]);
                    Assert.AreEqual("Hallo 901", reader["value"]);
                    Assert.AreEqual(DBNull.Value, reader["ignored"]);
                }
                else
                    Assert.Fail("Read should have succeeded");
            }
        }


        [TestMethod]
        public async Task SelectWithPagingAsync()
        {
            //Assume
            const string insertCql = @"insert into Test.BasicFlow (id,value) values (?,?);";
            const string retrieveCql = @"select * from Test.BasicFlow;";

            //Act
            using(var connection = new CqlConnection(ConnectionString))
            {
                await connection.OpenAsync();

                //insert data
                var cmd = new CqlCommand(connection, insertCql, CqlConsistency.One);
                await cmd.PrepareAsync();

                for(int i = 0; i < 100; i++)
                {
                    cmd.Parameters[0].Value = i;
                    cmd.Parameters[1].Value = "Hello " + i;
                    await cmd.ExecuteNonQueryAsync();
                }

                //select data
                var selectCmd = new CqlCommand(connection, retrieveCql, CqlConsistency.One);
                selectCmd.PageSize = 10;

                CqlDataReader reader = await selectCmd.ExecuteReaderAsync();

                //no paging when version < 2.0.0 is used...
                var expectedCount = String.Compare(connection.ServerVersion, "2.0.0", StringComparison.Ordinal) < 0
                    ? 100
                    : 10;
                Assert.AreEqual(expectedCount, reader.Count);

                var results = new bool[100];
                for(int i = 0; i < 100; i++)
                {
                    if(await reader.ReadAsync())
                    {
                        results[(int)reader["id"]] = true;
                        Assert.AreEqual("Hello " + reader["id"], reader["value"]);
                    }
                    else
                        Assert.Fail("Read should have succeeded");
                }
                Assert.IsFalse(reader.Read());
                Assert.IsTrue(results.All(p => p));
            }
        }

        [TestMethod]
        public void SelectWithPaging()
        {
            //Assume
            const string insertCql = @"insert into Test.BasicFlow (id,value) values (?,?);";
            const string retrieveCql = @"select * from Test.BasicFlow;";

            //Act
            using(var connection = new CqlConnection(ConnectionString))
            {
                connection.Open();

                //insert data
                var cmd = new CqlCommand(connection, insertCql, CqlConsistency.One);
                cmd.Prepare();

                for(int i = 0; i < 100; i++)
                {
                    cmd.Parameters[0].Value = i;
                    cmd.Parameters[1].Value = "Hello " + i;
                    cmd.ExecuteNonQuery();
                }

                //select data
                var selectCmd = new CqlCommand(connection, retrieveCql, CqlConsistency.One);
                selectCmd.PageSize = 10;

                using(var reader = selectCmd.ExecuteReader())
                {
                    //no paging when version < 2.0.0 is used...
                    var expectedCount = String.Compare(connection.ServerVersion, "2.0.0", StringComparison.Ordinal) < 0
                        ? 100
                        : 10;

                    Assert.AreEqual(expectedCount, reader.Count);

                    var results = new bool[100];
                    for(int i = 0; i < 100; i++)
                    {
                        if(reader.Read())
                        {
                            results[(int)reader["id"]] = true;
                            Assert.AreEqual("Hello " + reader["id"], reader["value"]);
                        }
                        else
                            Assert.Fail("Read should have succeeded");
                    }
                    Assert.IsFalse(reader.Read());
                    Assert.IsTrue(results.All(p => p));
                }
            }
        }

        [TestMethod]
        public async Task PrepareNoArguments()
        {
            //Assume
            const string insertCql = @"insert into Test.BasicFlow (id,value) values (2, 'Hallo 2');";

            //Act
            using(var connection = new CqlConnection(ConnectionString))
            {
                await connection.OpenAsync();

                //prepare command
                var cmd = new CqlCommand(connection, insertCql, CqlConsistency.One);
                await cmd.PrepareAsync();

                Assert.IsTrue(cmd.IsPrepared);
                Assert.AreEqual(0, cmd.Parameters.Count);
                Assert.IsTrue(cmd.Parameters.IsReadOnly);
                Assert.IsTrue(cmd.Parameters.IsFixedSize);
                Assert.IsInstanceOfType(cmd.LastQueryResult, typeof(CqlPrepared));
                var prepareResult = (CqlPrepared)cmd.LastQueryResult;
                Assert.IsFalse(prepareResult.FromCache);
            }
        }

        [TestMethod]
        public async Task PrepareAndReprepare()
        {
            //Assume
            const string insertCql = @"insert into Test.BasicFlow (id,value) values (2, ?);";

            //Act
            using(var connection = new CqlConnection(ConnectionString))
            {
                await connection.OpenAsync();

                //prepare command
                var cmd = new CqlCommand(connection, insertCql, CqlConsistency.One);
                await cmd.PrepareAsync();

                Assert.IsTrue(cmd.IsPrepared);
                Assert.AreEqual(1, cmd.Parameters.Count);
                Assert.IsTrue(cmd.Parameters.IsReadOnly);
                Assert.IsTrue(cmd.Parameters.IsFixedSize);
                Assert.IsInstanceOfType(cmd.LastQueryResult, typeof(CqlPrepared));
                var prepareResult = (CqlPrepared)cmd.LastQueryResult;
                Assert.IsFalse(prepareResult.FromCache);

                //reprepare
                var cmd2 = new CqlCommand(connection, insertCql, CqlConsistency.One);
                await cmd2.PrepareAsync();

                Assert.IsTrue(cmd2.IsPrepared);
                Assert.AreEqual(1, cmd2.Parameters.Count);
                Assert.IsTrue(cmd2.Parameters.IsReadOnly);
                Assert.IsTrue(cmd2.Parameters.IsFixedSize);
                Assert.IsInstanceOfType(cmd2.LastQueryResult, typeof(CqlPrepared));
                var prepareResult2 = (CqlPrepared)cmd2.LastQueryResult;
                Assert.IsTrue(prepareResult2.FromCache);
            }
        }


        [TestMethod]
        public async Task InsertTracing()
        {
            //Assume
            const string insertCql = @"insert into Test.BasicFlow (id,value) values (567,'Hallo 567');";

            //Act
            using(var connection = new CqlConnection(ConnectionString))
            {
                await connection.OpenAsync();

                //insert data
                var cmd = new CqlCommand(connection, insertCql, CqlConsistency.One);
                cmd.EnableTracing = true;
                await cmd.ExecuteNonQueryAsync();

                Assert.IsInstanceOfType(cmd.LastQueryResult, typeof(CqlVoid));
                Assert.IsTrue(cmd.LastQueryResult.TracingId.HasValue, "Expected a tracing id");

                var tracer = new QueryTraceCommand(connection, cmd.LastQueryResult.TracingId.Value);
                TracingSession session = await tracer.GetTraceSessionAsync(CancellationToken.None);

                Assert.IsNotNull(session);
            }
        }


        [TestMethod]
        public async Task PrepareTracing()
        {
            //Assume
            const string insertCql = @"insert into Test.BasicFlow (id,value) values (542,'Hallo 542');";

            //Act
            using(var connection = new CqlConnection(ConnectionString))
            {
                await connection.OpenAsync();

                //insert data
                var cmd = new CqlCommand(connection, insertCql, CqlConsistency.One);
                cmd.EnableTracing = true;
                await cmd.PrepareAsync();

                Assert.IsInstanceOfType(cmd.LastQueryResult, typeof(CqlPrepared));
                Assert.IsTrue(cmd.LastQueryResult.TracingId.HasValue, "Expected a tracing id");

                var tracer = new QueryTraceCommand(connection, cmd.LastQueryResult.TracingId.Value);
                TracingSession session = await tracer.GetTraceSessionAsync(CancellationToken.None);

                Assert.IsNotNull(session);
            }
        }

        [TestMethod]
        public async Task ErrorResult()
        {
            //Assume
            const string insertCql = @"insert into Test.UnknownTable (id,value) values (1,'Hallo 1');";

            //Act
            using(var connection = new CqlConnection(ConnectionString))
            {
                await connection.OpenAsync();

                //insert data
                var cmd = new CqlCommand(connection, insertCql, CqlConsistency.One);
                cmd.EnableTracing = true;

                try
                {
                    await cmd.ExecuteNonQueryAsync();
                    Assert.Fail("Should have thrown exception!");
                }
                catch(ProtocolException pex)
                {
                    Assert.IsInstanceOfType(pex, typeof(InvalidException));
                    Assert.IsInstanceOfType(cmd.LastQueryResult, typeof(CqlError));
                    Assert.AreEqual(((CqlError)cmd.LastQueryResult).Exception, pex,
                                    "CqlError does not contain thrown exception");
                    Assert.AreEqual(pex.TracingId, cmd.LastQueryResult.TracingId);
                }
            }
        }

        [TestMethod]
        public void BasicInsertSelectOnSynchronizationContext()
        {
           SyncContextHelper.Invoke((Func<Task>)BasicPrepareInsertSelect);
        }

        [TestMethod]
        public async Task QueryWithBoundParameters()
        {
            //Assume
            const string insertCql = @"insert into Test.BasicFlow (id,value) values (?,?);";
            const string retrieveCql = @"select * from Test.BasicFlow;";

            //Act
            using(var connection = new CqlConnection(ConnectionString))
            {
                await connection.OpenAsync();

                //define command
                var cmd = new CqlCommand(connection, insertCql, CqlConsistency.One);

                //add parameters, infer Cql types
                cmd.Parameters.Add("id", 123);
                cmd.Parameters.Add("value", "Hallo");

                try
                {
                    //execute
                    await cmd.ExecuteNonQueryAsync();
                }
                catch(InvalidException)
                {
                    Assert.IsNotNull(connection.ServerVersion);
                    if(String.Compare(connection.ServerVersion, "2.0.0", StringComparison.Ordinal) < 0)
                        return;

                    throw;
                }

                //select data
                var selectCmd = new CqlCommand(connection, retrieveCql, CqlConsistency.One);

                CqlDataReader<BasicFlowData> reader = await selectCmd.ExecuteReaderAsync<BasicFlowData>();
                Assert.AreEqual(1, reader.Count);
                if(await reader.ReadAsync())
                {
                    BasicFlowData row = reader.Current;
                    Assert.AreEqual(123, row.Id);
                    Assert.AreEqual("Hallo", row.Data);
                    Assert.IsNull(row.Ignored);
                }
                else
                    Assert.Fail("Read should have succeeded");
            }
        }

        [TestMethod]
        public void BasicFlowAdo()
        {
            //Assume
            const string insertCql = @"insert into Test.BasicFlow (id,value) values (?,?);";
            const string retrieveCql = @"select id,value,ignored from Test.BasicFlow;";

            //Act

            using(IDbConnection connection = new CqlConnection(ConnectionString))
            {
                connection.Open();

                IDbCommand cmd = new CqlCommand(connection, insertCql, CqlConsistency.One);
                cmd.Parameters.Add(new CqlParameter("id", CqlType.Int));
                cmd.Parameters.Add(new CqlParameter("value", CqlType.Text));

                cmd.Prepare();

                ((IDbDataParameter)cmd.Parameters["id"]).Value = 456;
                ((IDbDataParameter)cmd.Parameters["value"]).Value = "Hallo 456";

                cmd.ExecuteNonQuery();

                IDbCommand selectCmd = new CqlCommand(connection, retrieveCql, CqlConsistency.One)
                {
                    EnableTracing = true
                };
                IDataReader reader = selectCmd.ExecuteReader();

                DataTable schema = reader.GetSchemaTable();
                Assert.AreEqual(3, schema.Rows.Count);
                Assert.IsTrue(
                    schema.Rows.Cast<DataRow>().Any(row => row[CqlSchemaTableColumnNames.ColumnName].Equals("ignored")));

                if(reader.Read())
                {
                    int id = reader.GetInt32(0);
                    string value = reader.GetString(1);
                    Assert.AreEqual(456, id);
                    Assert.IsTrue(reader.IsDBNull(2));
                    Assert.AreEqual("Hallo 456", value);
                }
                else
                    Assert.Fail("Read should have succeeded");
            }
        }

        [TestMethod]
        public async Task BatchInsertLogged()
        {
            await BatchInsertInternal(CqlBatchType.Logged);
        }

        [TestMethod]
        public async Task BatchInsertUnlogged()
        {
            await BatchInsertInternal(CqlBatchType.Unlogged);
        }

        private async Task BatchInsertInternal(CqlBatchType batchType)
        {
            //Assume
            const string insertCql = @"insert into Test.BasicFlow (id,value) values (?,?);";
            const string retrieveCql = @"select id,value,ignored from Test.BasicFlow;";

            //Act
            using(var connection = new CqlConnection(ConnectionString))
            {
                await connection.OpenAsync();
                var transaction = connection.BeginTransaction();
                transaction.BatchType = batchType;

                //insert data
                var cmd = new CqlCommand(connection, insertCql, CqlConsistency.One);
                cmd.Transaction = transaction;

                await cmd.PrepareAsync();

                for(int i = 0; i < 10; i++)
                {
                    cmd.Parameters[0].Value = i;
                    cmd.Parameters[1].Value = "Hello " + i;
                    await cmd.ExecuteNonQueryAsync();
                }

                var cmd2 = new CqlCommand(connection, insertCql, CqlConsistency.One);
                cmd2.Transaction = transaction;
                cmd2.Parameters.Add("id", CqlType.Int);
                cmd2.Parameters.Add("value", CqlType.Text);

                for(int i = 10; i < 20; i++)
                {
                    cmd2.Parameters[0].Value = i;
                    cmd2.Parameters[1].Value = "Hello " + i;
                    await cmd2.ExecuteNonQueryAsync();
                }

                try
                {
                    await transaction.CommitAsync();
                }
                catch(ProtocolException pex)
                {
                    //skip when server version is below 2.0.0
                    if(pex.Code == ErrorCode.Protocol &&
                       String.Compare(connection.ServerVersion, "2.0.0", StringComparison.Ordinal) < 0)
                        return;

                    throw;
                }

                //select data
                var selectCmd = new CqlCommand(connection, retrieveCql, CqlConsistency.One);
                CqlDataReader reader = await selectCmd.ExecuteReaderAsync();
                Assert.AreEqual(20, reader.Count);

                var results = new bool[20];
                for(int i = 0; i < 20; i++)
                {
                    if(await reader.ReadAsync())
                    {
                        results[(int)reader["id"]] = true;
                        Assert.AreEqual("Hello " + reader["id"], reader["value"]);
                    }
                    else
                        Assert.Fail("Read should have succeeded");
                }

                Assert.IsTrue(results.All(p => p));

                Assert.IsNotNull(transaction.LastBatchResult);
            }
        }

        [TestMethod]
        public async Task TransactionEmptyDoesNothing()
        {
            //Act
            using(var connection = new CqlConnection(ConnectionString))
            {
                await connection.OpenAsync();

                //create transaction
                using(var transaction = connection.BeginTransaction())
                {
                    //no-op, no methods added

                    await transaction.CommitAsync();
                }
            }
        }

        [TestMethod]
        public async Task TransactionUncommittedIsRolledBack()
        {
            const string insertCql = @"insert into Test.BasicFlow (id,value) values (4321, 'Transaction 4321');";
            const string retrieveCql = @"select id from Test.BasicFlow where id=4321;";

            //Act
            using(var connection = new CqlConnection(ConnectionString))
            {
                await connection.OpenAsync();

                //create transaction
                using(var transaction = connection.BeginTransaction())
                {
                    //insert data
                    var cmd = new CqlCommand(connection, insertCql, CqlConsistency.One);
                    cmd.Transaction = transaction;
                    await cmd.ExecuteNonQueryAsync();
                }

                //check if data exists
                var selectCmd = new CqlCommand(connection, retrieveCql, CqlConsistency.One);
                using(CqlDataReader reader = await selectCmd.ExecuteReaderAsync())
                {
                    //check if any rows are returned
                    Assert.IsFalse(reader.HasRows);
                }
            }
        }

        [TestMethod]
        public async Task TransactionRolledBackDoesNotInsertData()
        {
            const string insertCql = @"insert into Test.BasicFlow (id,value) values (9876, 'Transaction 9876');";
            const string retrieveCql = @"select id from Test.BasicFlow where id=9876;";

            //Act
            using(var connection = new CqlConnection(ConnectionString))
            {
                await connection.OpenAsync();

                //create transaction
                using(var transaction = connection.BeginTransaction())
                {
                    //insert data
                    var cmd = new CqlCommand(connection, insertCql, CqlConsistency.One);
                    cmd.Transaction = transaction;
                    await cmd.ExecuteNonQueryAsync();

                    transaction.Rollback();
                }

                //check if data exists
                var selectCmd = new CqlCommand(connection, retrieveCql, CqlConsistency.One);
                using(CqlDataReader reader = await selectCmd.ExecuteReaderAsync())
                {
                    //check if any rows are returned
                    Assert.IsFalse(reader.HasRows);
                }
            }
        }

        [TestMethod]
        [ExpectedException(typeof(ObjectDisposedException))]
        public void TransactionCommitAfterDisposeThrowsException()
        {
            const string insertCql = @"insert into Test.BasicFlow (id,value) values (5000, 'Transaction 5000');";

            //Act
            using(var connection = new CqlConnection(ConnectionString))
            {
                connection.Open();

                //skip if server version too low
                if(string.CompareOrdinal(connection.ServerVersion, "2.0.0") < 0)
                    throw new ObjectDisposedException("dummy"); //as expected for this test

                //create transaction
                var transaction = connection.BeginTransaction();

                //insert data
                var cmd = new CqlCommand(connection, insertCql, CqlConsistency.One);
                cmd.Transaction = transaction;
                cmd.ExecuteNonQuery();

                //commit
                transaction.Commit();

                //dispose
                transaction.Dispose();

                //commit again
                transaction.Commit();
            }
        }

        [TestMethod]
        [ExpectedException(typeof(ObjectDisposedException))]
        public void TransactionAddAfterDisposeThrowsException()
        {
            const string insertCql = @"insert into Test.BasicFlow (id,value) values (6000, 'Transaction 6000');";
            const string insertCql2 = @"insert into Test.BasicFlow (id,value) values (6001, 'Transaction 6001');";

            //Act
            using(var connection = new CqlConnection(ConnectionString))
            {
                connection.Open();

                //skip if server version too low
                if(string.CompareOrdinal(connection.ServerVersion, "2.0.0") < 0)
                    throw new ObjectDisposedException("dummy"); //as expected for this test

                //create transaction
                var transaction = connection.BeginTransaction();

                //insert data
                var cmd = new CqlCommand(connection, insertCql, CqlConsistency.One);
                cmd.Transaction = transaction;
                cmd.ExecuteNonQuery();

                //commit
                transaction.Commit();

                //dispose
                transaction.Dispose();

                //add again
                var cmd2 = new CqlCommand(connection, insertCql2, CqlConsistency.One);
                cmd2.Transaction = transaction;
                cmd2.ExecuteNonQuery();
            }
        }

        [TestMethod]
        [ExpectedException(typeof(InvalidOperationException))]
        public void TransactionRollbackAfterCommitThrowsException()
        {
            const string insertCql = @"insert into Test.BasicFlow (id,value) values (8000, 'Transaction 8000');";

            //Act
            using(var connection = new CqlConnection(ConnectionString))
            {
                connection.Open();

                //skip if server version too low
                if(string.CompareOrdinal(connection.ServerVersion, "2.0.0") < 0)
                    throw new InvalidOperationException("as expected by test");

                //create transaction
                using(var transaction = connection.BeginTransaction())
                {
                    //insert data
                    var cmd = new CqlCommand(connection, insertCql, CqlConsistency.One);
                    cmd.Transaction = transaction;
                    cmd.ExecuteNonQuery();

                    //commit
                    transaction.Commit();

                    //rollback -> throws error
                    transaction.Rollback();
                }
            }
        }

        [TestMethod]
        [ExpectedException(typeof(InvalidOperationException))]
        public void TransactionCommitAfterRollbackThrowsException()
        {
            const string insertCql = @"insert into Test.BasicFlow (id,value) values (8000, 'Transaction 8000');";

            //Act
            using(var connection = new CqlConnection(ConnectionString))
            {
                connection.Open();

                //create transaction
                using(var transaction = connection.BeginTransaction())
                {
                    //insert data
                    var cmd = new CqlCommand(connection, insertCql, CqlConsistency.One);
                    cmd.Transaction = transaction;
                    cmd.ExecuteNonQuery();

                    //rollback
                    transaction.Rollback();

                    //commit -> throws error
                    transaction.Commit();
                }
            }
        }

        [TestMethod]
        public void TransactionResetAfterCommit()
        {
            const string insertCql = @"insert into Test.BasicFlow (id,value) values (2000, 'Transaction 2000');";
            const string insertCql2 = @"insert into Test.BasicFlow (id,value) values (2001, 'Transaction 2001');";

            //Act
            using(var connection = new CqlConnection(ConnectionString))
            {
                connection.Open();

                //skip if server version too low
                if(string.CompareOrdinal(connection.ServerVersion, "2.0.0") < 0)
                    return;

                //create transaction
                var transaction = connection.BeginTransaction();

                //insert data
                var cmd = new CqlCommand(connection, insertCql, CqlConsistency.One);
                cmd.Transaction = transaction;
                cmd.ExecuteNonQuery();

                //commit
                transaction.Commit();

                //reset transaction to empty state, such that it can be reused
                transaction.Reset();

                //add again
                var cmd2 = new CqlCommand(connection, insertCql2, CqlConsistency.One);
                cmd2.Transaction = transaction;
                cmd2.ExecuteNonQuery();

                transaction.Commit();

                transaction.Dispose();
            }
        }

        [TestMethod]
        public void TransactionResetAfterDispose()
        {
            const string insertCql = @"insert into Test.BasicFlow (id,value) values (7000, 'Transaction 7000');";
            const string insertCql2 = @"insert into Test.BasicFlow (id,value) values (7001, 'Transaction 7001');";

            //Act
            using(var connection = new CqlConnection(ConnectionString))
            {
                connection.Open();

                //skip if server version too low
                if(string.CompareOrdinal(connection.ServerVersion, "2.0.0") < 0)
                    return;

                //create transaction
                var transaction = connection.BeginTransaction();

                //insert data
                var cmd = new CqlCommand(connection, insertCql, CqlConsistency.One);
                cmd.Transaction = transaction;
                cmd.ExecuteNonQuery();

                //commit
                transaction.Commit();

                //dispose
                transaction.Dispose();

                //reset transaction to empty state, such that it can be reused
                transaction.Reset();

                //add again
                var cmd2 = new CqlCommand(connection, insertCql2, CqlConsistency.One);
                cmd2.Transaction = transaction;
                cmd2.ExecuteNonQuery();

                transaction.Commit();

                transaction.Dispose();
            }
        }
    }

    #region Nested type: BasicFlowData

    [CqlTable("basicflow", Keyspace = "test")]
    public class BasicFlowData
    {
        [CqlKey] [CqlColumn("id", CqlTypeCode.Int)] public int Id;

        [CqlColumn("value")]
        public string Data { get; set; }

        [CqlIgnore]
        public string Ignored { get; set; }
    }

    #endregion
}<|MERGE_RESOLUTION|>--- conflicted
+++ resolved
@@ -13,19 +13,12 @@
 // See the License for the specific language governing permissions and
 // limitations under the License.
 
-<<<<<<< HEAD
-=======
-using CqlSharp.Network;
-using CqlSharp.Protocol;
-using CqlSharp.Serialization;
-using CqlSharp.Tracing;
-using Microsoft.VisualStudio.TestTools.UnitTesting;
->>>>>>> aae0ff34
 using System;
 using System.Data;
 using System.Linq;
 using System.Threading;
 using System.Threading.Tasks;
+using CqlSharp.Network;
 using CqlSharp.Protocol;
 using CqlSharp.Serialization;
 using CqlSharp.Tracing;
@@ -149,13 +142,13 @@
                 }
                 else
                     Assert.Fail("Read should have succeeded");
-            }
-        }
+                }
+            }
 
         [TestMethod]
         // ReSharper disable InconsistentNaming
         public void Issue19_PrepareAndSelectCountStar()
-            // ReSharper restore InconsistentNaming
+        // ReSharper restore InconsistentNaming
         {
             //Assume
             const string insertCql = @"select count(*) from system.schema_keyspaces;";
@@ -323,8 +316,8 @@
                 finally
                 {
                     networkConnection.OnLoadChange -= cancelHandler;
-                }
-                
+        }
+
             }
         }
 
@@ -400,8 +393,8 @@
                 }
                 else
                     Assert.Fail("Read should have succeeded");
-            }
-        }
+                }
+            }
 
         [TestMethod]
         public async Task InsertSelectCustomParameters()
@@ -438,8 +431,8 @@
                 }
                 else
                     Assert.Fail("Read should have succeeded");
-            }
-        }
+                }
+            }
 
         [TestMethod]
         public async Task BatchPreparedWithNamedParameters()
@@ -484,7 +477,7 @@
                     }
                     else
                         Assert.Fail("Read should have succeeded");
-                }
+                    }
 
                 Assert.IsTrue(results.All(p => p));
             }
@@ -526,8 +519,8 @@
                 }
                 else
                     Assert.Fail("Read should have succeeded");
-            }
-        }
+                }
+            }
 
         [TestMethod]
         public async Task CASInsertSelect()
@@ -578,8 +571,8 @@
                 }
                 else
                     Assert.Fail("Read should have succeeded");
-            }
-        }
+                }
+            }
 
 
         [TestMethod]
@@ -613,8 +606,8 @@
 
                 //no paging when version < 2.0.0 is used...
                 var expectedCount = String.Compare(connection.ServerVersion, "2.0.0", StringComparison.Ordinal) < 0
-                    ? 100
-                    : 10;
+                                        ? 100
+                                        : 10;
                 Assert.AreEqual(expectedCount, reader.Count);
 
                 var results = new bool[100];
@@ -627,7 +620,7 @@
                     }
                     else
                         Assert.Fail("Read should have succeeded");
-                }
+                    }
                 Assert.IsFalse(reader.Read());
                 Assert.IsTrue(results.All(p => p));
             }
@@ -664,8 +657,8 @@
                 {
                     //no paging when version < 2.0.0 is used...
                     var expectedCount = String.Compare(connection.ServerVersion, "2.0.0", StringComparison.Ordinal) < 0
-                        ? 100
-                        : 10;
+                                            ? 100
+                                            : 10;
 
                     Assert.AreEqual(expectedCount, reader.Count);
 
@@ -679,7 +672,7 @@
                         }
                         else
                             Assert.Fail("Read should have succeeded");
-                    }
+                        }
                     Assert.IsFalse(reader.Read());
                     Assert.IsTrue(results.All(p => p));
                 }
@@ -886,8 +879,8 @@
                 }
                 else
                     Assert.Fail("Read should have succeeded");
-            }
-        }
+                }
+            }
 
         [TestMethod]
         public void BasicFlowAdo()
@@ -934,8 +927,8 @@
                 }
                 else
                     Assert.Fail("Read should have succeeded");
-            }
-        }
+                }
+            }
 
         [TestMethod]
         public async Task BatchInsertLogged()
@@ -1016,7 +1009,7 @@
                     }
                     else
                         Assert.Fail("Read should have succeeded");
-                }
+                    }
 
                 Assert.IsTrue(results.All(p => p));
 
